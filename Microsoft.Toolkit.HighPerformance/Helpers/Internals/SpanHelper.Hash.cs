--- conflicted
+++ resolved
@@ -1,4 +1,4 @@
-﻿// Licensed to the .NET Foundation under one or more agreements.
+// Licensed to the .NET Foundation under one or more agreements.
 // The .NET Foundation licenses this file to you under the MIT license.
 // See the LICENSE file in the project root for more information.
 
@@ -21,12 +21,6 @@
         /// <param name="length">The number of items to hash.</param>
         /// <returns>The Djb2 value for the input sequence of items.</returns>
         [Pure]
-<<<<<<< HEAD
-#if NETCOREAPP3_1 || NET5_0
-        [MethodImpl(MethodImplOptions.AggressiveOptimization)]
-#endif
-=======
->>>>>>> 82f86e83
         public static int GetDjb2HashCode<T>(ref T r0, nint length)
             where T : notnull
         {
@@ -90,12 +84,6 @@
         /// faster than <see cref="GetDjb2HashCode{T}"/>, as it can parallelize much of the workload.
         /// </remarks>
         [Pure]
-<<<<<<< HEAD
-#if NETCOREAPP3_1 || NET5_0
-        [MethodImpl(MethodImplOptions.AggressiveOptimization)]
-#endif
-=======
->>>>>>> 82f86e83
         public static unsafe int GetDjb2LikeByteHash(ref byte r0, nint length)
         {
             int hash = 5381;
