--- conflicted
+++ resolved
@@ -488,49 +488,26 @@
         {
             switch (this.ColorSpectrumComponents)
             {
-<<<<<<< HEAD
                 case Microsoft.UI.Xaml.Controls.ColorSpectrumComponents.SaturationValue:
                 case Microsoft.UI.Xaml.Controls.ColorSpectrumComponents.ValueSaturation:
-                    {
-                        // Hue
-                        return ColorChannel.Channel1;
-                    }
+                {
+                    // Hue
+                    return ColorChannel.Channel1;
+                }
 
                 case Microsoft.UI.Xaml.Controls.ColorSpectrumComponents.HueValue:
                 case Microsoft.UI.Xaml.Controls.ColorSpectrumComponents.ValueHue:
-                    {
-                        // Saturation
-                        return ColorChannel.Channel2;
-                    }
+                {
+                    // Saturation
+                    return ColorChannel.Channel2;
+                }
 
                 case Microsoft.UI.Xaml.Controls.ColorSpectrumComponents.HueSaturation:
                 case Microsoft.UI.Xaml.Controls.ColorSpectrumComponents.SaturationHue:
-                    {
-                        // Value
-                        return ColorChannel.Channel3;
-                    }
-=======
-                case Windows.UI.Xaml.Controls.ColorSpectrumComponents.SaturationValue:
-                case Windows.UI.Xaml.Controls.ColorSpectrumComponents.ValueSaturation:
-                {
-                    // Hue
-                    return ColorChannel.Channel1;
-                }
-
-                case Windows.UI.Xaml.Controls.ColorSpectrumComponents.HueValue:
-                case Windows.UI.Xaml.Controls.ColorSpectrumComponents.ValueHue:
-                {
-                    // Saturation
-                    return ColorChannel.Channel2;
-                }
-
-                case Windows.UI.Xaml.Controls.ColorSpectrumComponents.HueSaturation:
-                case Windows.UI.Xaml.Controls.ColorSpectrumComponents.SaturationHue:
                 {
                     // Value
                     return ColorChannel.Channel3;
                 }
->>>>>>> 6827aab6
             }
 
             return ColorChannel.Alpha; // Error, should never get here
