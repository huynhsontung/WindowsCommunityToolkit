--- conflicted
+++ resolved
@@ -171,14 +171,11 @@
     <Content Include="SamplePages\HeaderedTextBlock\HeaderedTextBlockCode.txt" />
     <Content Include="SamplePages\ImageEx\icon.jpg" />
     <Content Include="SamplePages\ImageEx\ImageExCode.txt" />
-<<<<<<< HEAD
     <Content Include="SamplePages\WeatherLiveTileAndToast\WeatherLiveTileAndToastCode.txt" />
-=======
     <Content Include="SamplePages\OffsetBehavior\offsetBehavior.gif" />
     <Content Include="SamplePages\OffsetBehavior\OffsetBehaviorCode.txt" />
     <Content Include="SamplePages\OpacityBehavior\opacityBehavior.gif" />
     <Content Include="SamplePages\OpacityBehavior\OpacityBehaviorCode.txt" />
->>>>>>> 53b25fdd
     <Content Include="SamplePages\PullToRefreshListView\icon.PNG" />
     <Content Include="SamplePages\PullToRefreshListView\PullToRefreshListViewCode.txt" />
     <Content Include="SamplePages\RadialGauge\icon.jpg" />
@@ -607,7 +604,7 @@
     <Prefer32Bit>true</Prefer32Bit>
   </PropertyGroup>
   <Import Project="$(MSBuildExtensionsPath)\Microsoft\WindowsXaml\v$(VisualStudioVersion)\Microsoft.Windows.UI.Xaml.CSharp.targets" />
-  <!-- To modify your build process, add your task inside one of the targets below and uncomment it. 
+  <!-- To modify your build process, add your task inside one of the targets below and uncomment it.
        Other similar extension points exist, see Microsoft.Common.targets.
   <Target Name="BeforeBuild">
   </Target>
