﻿// ******************************************************************
// Copyright (c) Microsoft. All rights reserved.
// This code is licensed under the MIT License (MIT).
// THE CODE IS PROVIDED “AS IS”, WITHOUT WARRANTY OF ANY KIND, EXPRESS OR IMPLIED,
// INCLUDING BUT NOT LIMITED TO THE WARRANTIES OF MERCHANTABILITY,
// FITNESS FOR A PARTICULAR PURPOSE AND NONINFRINGEMENT.
// IN NO EVENT SHALL THE AUTHORS OR COPYRIGHT HOLDERS BE LIABLE FOR ANY CLAIM,
// DAMAGES OR OTHER LIABILITY, WHETHER IN AN ACTION OF CONTRACT,
// TORT OR OTHERWISE, ARISING FROM, OUT OF OR IN CONNECTION WITH
// THE CODE OR THE USE OR OTHER DEALINGS IN THE CODE.
// ******************************************************************

using System;

namespace Microsoft.Toolkit.Uwp.Services.Exceptions
{
    /// <summary>
    /// Exception for failed requests.
    /// </summary>
    [Obsolete("This class is being deprecated. Please use the .NET Standard Library counterpart found in Microsoft.Toolkit.Services.")]
    public class RequestFailedException : Toolkit.Services.Exceptions.RequestFailedException
    {
         /// <summary>
        /// Initializes a new instance of the <see cref="RequestFailedException"/> class.
        /// Constructor with status code and reason for request failure.
        /// </summary>
        /// <param name="statusCode">Failure status code.</param>
        /// <param name="reason">Failure reason.</param>
        public RequestFailedException(Windows.Web.Http.HttpStatusCode statusCode, string reason)
            : base(string.Format("Request failed with status code {0} and reason '{1}'", (int)statusCode, reason))
        {
        }
<<<<<<< HEAD

        /// <summary>
        /// Initializes a new instance of the <see cref="RequestFailedException"/> class.
        /// </summary>
        /// <param name="statusCode">Failure status code.</param>
        /// <param name="reason">Failure reason.</param>
        public RequestFailedException(System.Net.HttpStatusCode statusCode, string reason)
            : base ($"Request failed with status code {statusCode} and reason '{reason}'")
        {
        }

        /// <summary>
        /// Initializes a new instance of the <see cref="RequestFailedException"/> class.
        /// Constructor with additional message and inner exception.
        /// </summary>
        /// <param name="message">Additional message.</param>
        /// <param name="innerException">Reference to inner exception.</param>
        public RequestFailedException(string message, Exception innerException)
            : base(message, innerException)
        {
        }
=======
>>>>>>> 3190f0e7
    }
}<|MERGE_RESOLUTION|>--- conflicted
+++ resolved
@@ -11,6 +11,7 @@
 // ******************************************************************
 
 using System;
+using Windows.Web.Http;
 
 namespace Microsoft.Toolkit.Uwp.Services.Exceptions
 {
@@ -26,33 +27,9 @@
         /// </summary>
         /// <param name="statusCode">Failure status code.</param>
         /// <param name="reason">Failure reason.</param>
-        public RequestFailedException(Windows.Web.Http.HttpStatusCode statusCode, string reason)
+        public RequestFailedException(HttpStatusCode statusCode, string reason)
             : base(string.Format("Request failed with status code {0} and reason '{1}'", (int)statusCode, reason))
         {
         }
-<<<<<<< HEAD
-
-        /// <summary>
-        /// Initializes a new instance of the <see cref="RequestFailedException"/> class.
-        /// </summary>
-        /// <param name="statusCode">Failure status code.</param>
-        /// <param name="reason">Failure reason.</param>
-        public RequestFailedException(System.Net.HttpStatusCode statusCode, string reason)
-            : base ($"Request failed with status code {statusCode} and reason '{reason}'")
-        {
-        }
-
-        /// <summary>
-        /// Initializes a new instance of the <see cref="RequestFailedException"/> class.
-        /// Constructor with additional message and inner exception.
-        /// </summary>
-        /// <param name="message">Additional message.</param>
-        /// <param name="innerException">Reference to inner exception.</param>
-        public RequestFailedException(string message, Exception innerException)
-            : base(message, innerException)
-        {
-        }
-=======
->>>>>>> 3190f0e7
     }
 }