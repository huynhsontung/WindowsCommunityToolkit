﻿<?xml version="1.0" encoding="utf-8"?>
<Project ToolsVersion="15.0" DefaultTargets="Build" xmlns="http://schemas.microsoft.com/developer/msbuild/2003">
  <Import Project="$(MSBuildExtensionsPath)\$(MSBuildToolsVersion)\Microsoft.Common.props" Condition="Exists('$(MSBuildExtensionsPath)\$(MSBuildToolsVersion)\Microsoft.Common.props')" />
  <PropertyGroup>
    <Configuration Condition=" '$(Configuration)' == '' ">Debug</Configuration>
    <Platform Condition=" '$(Platform)' == '' ">x86</Platform>
    <ProjectGuid>{719C43C6-8753-4395-ADAA-2FCC70F76BF3}</ProjectGuid>
    <OutputType>AppContainerExe</OutputType>
    <AppDesignerFolder>Properties</AppDesignerFolder>
    <RootNamespace>Microsoft.Toolkit.Uwp.SampleApp</RootNamespace>
    <AssemblyName>Microsoft.Toolkit.Uwp.SampleApp</AssemblyName>
    <DefaultLanguage>en-US</DefaultLanguage>
    <TargetPlatformIdentifier>UAP</TargetPlatformIdentifier>
    <TargetPlatformVersion>10.0.16299.0</TargetPlatformVersion>
    <TargetPlatformMinVersion>10.0.14393.0</TargetPlatformMinVersion>
    <MinimumVisualStudioVersion>14</MinimumVisualStudioVersion>
    <FileAlignment>512</FileAlignment>
    <ProjectTypeGuids>{A5A43C5B-DE2A-4C0C-9213-0A381AF9435A};{FAE04EC0-301F-11D3-BF4B-00C04F79EFBC}</ProjectTypeGuids>
    <PackageCertificateKeyFile>Microsoft.Toolkit.Uwp.SampleApp_TemporaryKey.pfx</PackageCertificateKeyFile>
    <AppxAutoIncrementPackageRevision>True</AppxAutoIncrementPackageRevision>
    <AppxBundle>Always</AppxBundle>
    <AppxBundlePlatforms>x64</AppxBundlePlatforms>
    <PackageCertificateThumbprint>7A086872CBF1D8A795A97B9559A3C88B3550527E</PackageCertificateThumbprint>
  </PropertyGroup>
  <PropertyGroup Condition="'$(Configuration)|$(Platform)' == 'Debug|x86'">
    <DebugSymbols>true</DebugSymbols>
    <OutputPath>bin\x86\Debug\</OutputPath>
    <DefineConstants>DEBUG;TRACE;NETFX_CORE;WINDOWS_UWP</DefineConstants>
    <NoWarn>;2008</NoWarn>
    <DebugType>full</DebugType>
    <PlatformTarget>x86</PlatformTarget>
    <UseVSHostingProcess>false</UseVSHostingProcess>
    <ErrorReport>prompt</ErrorReport>
    <Prefer32Bit>true</Prefer32Bit>
    <DocumentationFile>
    </DocumentationFile>
    <CodeAnalysisRuleSet>microsoft.toolkit.uwp.sampleapp.ruleset</CodeAnalysisRuleSet>
  </PropertyGroup>
  <PropertyGroup Condition="'$(Configuration)|$(Platform)' == 'Release|x86'">
    <OutputPath>bin\x86\Release\</OutputPath>
    <DefineConstants>TRACE;NETFX_CORE;WINDOWS_UWP</DefineConstants>
    <Optimize>true</Optimize>
    <NoWarn>;2008</NoWarn>
    <DebugType>pdbonly</DebugType>
    <PlatformTarget>x86</PlatformTarget>
    <UseVSHostingProcess>false</UseVSHostingProcess>
    <ErrorReport>prompt</ErrorReport>
    <Prefer32Bit>true</Prefer32Bit>
    <UseDotNetNativeToolchain>true</UseDotNetNativeToolchain>
    <RunCodeAnalysis>true</RunCodeAnalysis>
    <TreatWarningsAsErrors>true</TreatWarningsAsErrors>
    <DocumentationFile>
    </DocumentationFile>
    <CodeAnalysisRuleSet>microsoft.toolkit.uwp.sampleapp.ruleset</CodeAnalysisRuleSet>
  </PropertyGroup>
  <PropertyGroup Condition="'$(Configuration)|$(Platform)' == 'Debug|ARM'">
    <DebugSymbols>true</DebugSymbols>
    <OutputPath>bin\ARM\Debug\</OutputPath>
    <DefineConstants>DEBUG;TRACE;NETFX_CORE;WINDOWS_UWP</DefineConstants>
    <NoWarn>;2008</NoWarn>
    <DebugType>full</DebugType>
    <PlatformTarget>ARM</PlatformTarget>
    <UseVSHostingProcess>false</UseVSHostingProcess>
    <ErrorReport>prompt</ErrorReport>
    <Prefer32Bit>true</Prefer32Bit>
    <CodeAnalysisRuleSet>microsoft.toolkit.uwp.sampleapp.ruleset</CodeAnalysisRuleSet>
  </PropertyGroup>
  <PropertyGroup Condition="'$(Configuration)|$(Platform)' == 'Release|ARM'">
    <OutputPath>bin\ARM\Release\</OutputPath>
    <DefineConstants>TRACE;NETFX_CORE;WINDOWS_UWP</DefineConstants>
    <Optimize>true</Optimize>
    <NoWarn>;2008</NoWarn>
    <DebugType>pdbonly</DebugType>
    <PlatformTarget>ARM</PlatformTarget>
    <UseVSHostingProcess>false</UseVSHostingProcess>
    <ErrorReport>prompt</ErrorReport>
    <Prefer32Bit>true</Prefer32Bit>
    <UseDotNetNativeToolchain>true</UseDotNetNativeToolchain>
    <RunCodeAnalysis>true</RunCodeAnalysis>
    <TreatWarningsAsErrors>true</TreatWarningsAsErrors>
    <DocumentationFile>
    </DocumentationFile>
    <CodeAnalysisRuleSet>microsoft.toolkit.uwp.sampleapp.ruleset</CodeAnalysisRuleSet>
  </PropertyGroup>
  <PropertyGroup Condition="'$(Configuration)|$(Platform)' == 'Debug|x64'">
    <DebugSymbols>true</DebugSymbols>
    <OutputPath>bin\x64\Debug\</OutputPath>
    <DefineConstants>DEBUG;TRACE;NETFX_CORE;WINDOWS_UWP</DefineConstants>
    <NoWarn>;2008</NoWarn>
    <DebugType>full</DebugType>
    <PlatformTarget>x64</PlatformTarget>
    <UseVSHostingProcess>false</UseVSHostingProcess>
    <ErrorReport>prompt</ErrorReport>
    <Prefer32Bit>true</Prefer32Bit>
    <CodeAnalysisRuleSet>microsoft.toolkit.uwp.sampleapp.ruleset</CodeAnalysisRuleSet>
  </PropertyGroup>
  <PropertyGroup Condition="'$(Configuration)|$(Platform)' == 'Release|x64'">
    <OutputPath>bin\x64\Release\</OutputPath>
    <DefineConstants>TRACE;NETFX_CORE;WINDOWS_UWP</DefineConstants>
    <Optimize>true</Optimize>
    <NoWarn>;2008</NoWarn>
    <DebugType>pdbonly</DebugType>
    <PlatformTarget>x64</PlatformTarget>
    <UseVSHostingProcess>false</UseVSHostingProcess>
    <ErrorReport>prompt</ErrorReport>
    <Prefer32Bit>true</Prefer32Bit>
    <UseDotNetNativeToolchain>true</UseDotNetNativeToolchain>
    <RunCodeAnalysis>true</RunCodeAnalysis>
    <TreatWarningsAsErrors>true</TreatWarningsAsErrors>
    <DocumentationFile>
    </DocumentationFile>
    <CodeAnalysisRuleSet>microsoft.toolkit.uwp.sampleapp.ruleset</CodeAnalysisRuleSet>
  </PropertyGroup>
  <PropertyGroup>
    <RestoreProjectStyle>PackageReference</RestoreProjectStyle>
  </PropertyGroup>
  <ItemGroup>
    <PackageReference Include="HockeySDK.UWP">
      <Version>4.1.6</Version>
    </PackageReference>
    <PackageReference Include="Microsoft.NETCore.UniversalWindowsPlatform">
      <Version>5.4.1</Version>
    </PackageReference>
    <PackageReference Include="Monaco.Editor">
      <Version>0.5.0-alpha</Version>
    </PackageReference>
    <PackageReference Include="StyleCop.Analyzers">
      <Version>1.0.2</Version>
    </PackageReference>
    <PackageReference Include="Microsoft.Graph">
      <Version>1.6.2</Version>
    </PackageReference>
    <PackageReference Include="Microsoft.Xaml.Behaviors.Uwp.Managed">
      <Version>1.1.0</Version>
    </PackageReference>
    <PackageReference Include="Newtonsoft.Json">
      <Version>10.0.3</Version>
    </PackageReference>
    <PackageReference Include="NotificationsVisualizerLibrary">
      <Version>1.0.5</Version>
    </PackageReference>
    <PackageReference Include="System.ValueTuple">
      <Version>4.4.0</Version>
    </PackageReference>
    <PackageReference Include="UWP.SDKforGoogleAnalytics.Managed">
      <Version>1.5.2</Version>
    </PackageReference>
  </ItemGroup>
  <ItemGroup>
    <!-- A reference to the entire .Net Framework and Windows SDK are automatically included -->
    <Content Include="Assets\NotificationAssets\Cloudy-Square.png" />
    <Content Include="Assets\NotificationAssets\Cloudy.png" />
    <Content Include="Assets\NotificationAssets\Drizzle-Square.png" />
    <Content Include="Assets\NotificationAssets\Drizzle.png" />
    <Content Include="Assets\NotificationAssets\Haze-Square.png" />
    <Content Include="Assets\NotificationAssets\Haze.png" />
    <Content Include="Assets\NotificationAssets\Mostly Cloudy-Background.jpg" />
    <Content Include="Assets\NotificationAssets\Mostly Cloudy-Square.png" />
    <Content Include="Assets\NotificationAssets\Mostly Cloudy.png" />
    <Content Include="Assets\NotificationAssets\Slight Drizzle-Square.png" />
    <Content Include="Assets\NotificationAssets\Slight Drizzle.png" />
    <Content Include="Assets\NotificationAssets\Snow-Square.png" />
    <Content Include="Assets\NotificationAssets\Snow.png" />
    <Content Include="Assets\NotificationAssets\Sunny-Square.png" />
    <Content Include="Assets\NotificationAssets\Sunny.png" />
    <Content Include="Assets\NotificationAssets\Thunderstorms-Square.png" />
    <Content Include="Assets\NotificationAssets\Thunderstorms.png" />
    <Content Include="Assets\People\dave.png" />
    <Content Include="Assets\People\david.png" />
    <Content Include="Assets\People\giorgio.png" />
    <Content Include="Assets\People\jeff.png" />
    <Content Include="Assets\People\nikola.png" />
    <Content Include="Assets\People\pete.png" />
    <Content Include="Assets\People\petri.png" />
    <Content Include="Assets\People\shen.png" />
    <Content Include="Assets\People\vlad.png" />
    <Content Include="Assets\Photos\ales-krivec-43430.jpg" />
    <Content Include="Assets\Photos\BigFourSummerHeat.jpg" />
    <Content Include="Assets\Photos\BisonBadlandsChillin.jpg" />
    <Content Include="Assets\Photos\ColumbiaRiverGorge.jpg" />
    <Content Include="Assets\Photos\GiantSlabInOregon.jpg" />
    <Content Include="Assets\Photos\GrandTetons.jpg" />
    <Content Include="Assets\Photos\ImageExPlaceholder.jpg" />
    <Content Include="Assets\Photos\LakeAnnMushroom.jpg" />
    <Content Include="Assets\Photos\LunchBreak.jpg" />
    <Content Include="Assets\Photos\MilkyWayStHelensHikePurple.jpg" />
    <Content Include="Assets\Photos\MitchellButtes.jpg" />
    <Content Include="Assets\Photos\MultnomahFalls.jpg" />
    <Content Include="Assets\Photos\NorthernCascadesReflection.jpg" />
    <Content Include="Assets\Photos\NovemberHikeWaterfall.jpg" />
    <Content Include="Assets\Photos\OregonWineryNamaste.jpg" />
    <Content Include="Assets\Photos\Owl.jpg" />
    <Content Include="Assets\Photos\PaintedHillsPathway.jpg" />
    <Content Include="Assets\Photos\RunningDogPacificCity.jpg" />
    <Content Include="Assets\Photos\ShootingOnAutoOnTheDrone.jpg" />
    <Content Include="Assets\Photos\SmithnRockDownTheRiverView.jpg" />
    <Content Include="Assets\Photos\SnowyInterbayt.jpg" />
    <Content Include="Assets\Photos\SpeedTripleAtristsPoint.jpg" />
    <Content Include="Assets\Photos\Van.jpg" />
    <Content Include="Assets\Photos\WestSeattleView.jpg" />
    <Content Include="Assets\ToolkitLogoTransparent.png" />
    <Content Include="Assets\UWPCommunityToolkitSampleAppAppList.scale-100.png" />
    <Content Include="Assets\UWPCommunityToolkitSampleAppAppList.scale-125.png" />
    <Content Include="Assets\UWPCommunityToolkitSampleAppAppList.scale-150.png" />
    <Content Include="Assets\UWPCommunityToolkitSampleAppAppList.scale-200.png" />
    <Content Include="Assets\UWPCommunityToolkitSampleAppAppList.scale-400.png" />
    <Content Include="Assets\UWPCommunityToolkitSampleAppAppList.targetsize-16.png" />
    <Content Include="Assets\UWPCommunityToolkitSampleAppAppList.targetsize-16_altform-unplated.png" />
    <Content Include="Assets\UWPCommunityToolkitSampleAppAppList.targetsize-20.png" />
    <Content Include="Assets\UWPCommunityToolkitSampleAppAppList.targetsize-20_altform-unplated.png" />
    <Content Include="Assets\UWPCommunityToolkitSampleAppAppList.targetsize-24.png" />
    <Content Include="Assets\UWPCommunityToolkitSampleAppAppList.targetsize-24_altform-unplated.png" />
    <Content Include="Assets\UWPCommunityToolkitSampleAppAppList.targetsize-256.png" />
    <Content Include="Assets\UWPCommunityToolkitSampleAppAppList.targetsize-256_altform-unplated.png" />
    <Content Include="Assets\UWPCommunityToolkitSampleAppAppList.targetsize-30.png" />
    <Content Include="Assets\UWPCommunityToolkitSampleAppAppList.targetsize-30_altform-unplated.png" />
    <Content Include="Assets\UWPCommunityToolkitSampleAppAppList.targetsize-32.png" />
    <Content Include="Assets\UWPCommunityToolkitSampleAppAppList.targetsize-32_altform-unplated.png" />
    <Content Include="Assets\UWPCommunityToolkitSampleAppAppList.targetsize-36.png" />
    <Content Include="Assets\UWPCommunityToolkitSampleAppAppList.targetsize-36_altform-unplated.png" />
    <Content Include="Assets\UWPCommunityToolkitSampleAppAppList.targetsize-40.png" />
    <Content Include="Assets\UWPCommunityToolkitSampleAppAppList.targetsize-40_altform-unplated.png" />
    <Content Include="Assets\UWPCommunityToolkitSampleAppAppList.targetsize-48.png" />
    <Content Include="Assets\UWPCommunityToolkitSampleAppAppList.targetsize-48_altform-unplated.png" />
    <Content Include="Assets\UWPCommunityToolkitSampleAppAppList.targetsize-60.png" />
    <Content Include="Assets\UWPCommunityToolkitSampleAppAppList.targetsize-60_altform-unplated.png" />
    <Content Include="Assets\UWPCommunityToolkitSampleAppAppList.targetsize-64.png" />
    <Content Include="Assets\UWPCommunityToolkitSampleAppAppList.targetsize-64_altform-unplated.png" />
    <Content Include="Assets\UWPCommunityToolkitSampleAppAppList.targetsize-72.png" />
    <Content Include="Assets\UWPCommunityToolkitSampleAppAppList.targetsize-72_altform-unplated.png" />
    <Content Include="Assets\UWPCommunityToolkitSampleAppAppList.targetsize-80.png" />
    <Content Include="Assets\UWPCommunityToolkitSampleAppAppList.targetsize-80_altform-unplated.png" />
    <Content Include="Assets\UWPCommunityToolkitSampleAppAppList.targetsize-96.png" />
    <Content Include="Assets\UWPCommunityToolkitSampleAppAppList.targetsize-96_altform-unplated.png" />
    <Content Include="Assets\UWPCommunityToolkitSampleAppBadgeLogo.scale-100.png" />
    <Content Include="Assets\UWPCommunityToolkitSampleAppBadgeLogo.scale-125.png" />
    <Content Include="Assets\UWPCommunityToolkitSampleAppBadgeLogo.scale-150.png" />
    <Content Include="Assets\UWPCommunityToolkitSampleAppBadgeLogo.scale-200.png" />
    <Content Include="Assets\UWPCommunityToolkitSampleAppBadgeLogo.scale-400.png" />
    <Content Include="Assets\UWPCommunityToolkitSampleAppLargeTile.scale-100.png" />
    <Content Include="Assets\UWPCommunityToolkitSampleAppLargeTile.scale-125.png" />
    <Content Include="Assets\UWPCommunityToolkitSampleAppLargeTile.scale-150.png" />
    <Content Include="Assets\UWPCommunityToolkitSampleAppLargeTile.scale-200.png" />
    <Content Include="Assets\UWPCommunityToolkitSampleAppLargeTile.scale-400.png" />
    <Content Include="Assets\UWPCommunityToolkitSampleAppMedTile.scale-100.png" />
    <Content Include="Assets\UWPCommunityToolkitSampleAppMedTile.scale-125.png" />
    <Content Include="Assets\UWPCommunityToolkitSampleAppMedTile.scale-150.png" />
    <Content Include="Assets\UWPCommunityToolkitSampleAppMedTile.scale-200.png" />
    <Content Include="Assets\UWPCommunityToolkitSampleAppMedTile.scale-400.png" />
    <Content Include="Assets\UWPCommunityToolkitSampleAppSmallTile.scale-100.png" />
    <Content Include="Assets\UWPCommunityToolkitSampleAppSmallTile.scale-125.png" />
    <Content Include="Assets\UWPCommunityToolkitSampleAppSmallTile.scale-150.png" />
    <Content Include="Assets\UWPCommunityToolkitSampleAppSmallTile.scale-200.png" />
    <Content Include="Assets\UWPCommunityToolkitSampleAppSmallTile.scale-400.png" />
    <Content Include="Assets\UWPCommunityToolkitSampleAppSplashScreen.scale-100.png" />
    <Content Include="Assets\UWPCommunityToolkitSampleAppSplashScreen.scale-125.png" />
    <Content Include="Assets\UWPCommunityToolkitSampleAppSplashScreen.scale-150.png" />
    <Content Include="Assets\UWPCommunityToolkitSampleAppSplashScreen.scale-200.png" />
    <Content Include="Assets\UWPCommunityToolkitSampleAppSplashScreen.scale-400.png" />
    <Content Include="Assets\UWPCommunityToolkitSampleAppStoreLogo.scale-100.png" />
    <Content Include="Assets\UWPCommunityToolkitSampleAppStoreLogo.scale-125.png" />
    <Content Include="Assets\ToolkitLogo.png" />
    <Content Include="Assets\UWPCommunityToolkitSampleAppStoreLogo.scale-150.png" />
    <Content Include="Assets\UWPCommunityToolkitSampleAppStoreLogo.scale-200.png" />
    <Content Include="Assets\UWPCommunityToolkitSampleAppStoreLogo.scale-400.png" />
    <Content Include="Assets\UWPCommunityToolkitSampleAppWideTile.scale-100.png" />
    <Content Include="Assets\UWPCommunityToolkitSampleAppWideTile.scale-125.png" />
    <Content Include="Assets\UWPCommunityToolkitSampleAppWideTile.scale-150.png" />
    <Content Include="Assets\UWPCommunityToolkitSampleAppWideTile.scale-200.png" />
    <Content Include="Assets\UWPCommunityToolkitSampleAppWideTile.scale-400.png" />
    <Content Include="Assets\Wide310x150Logo.scale-400.png" />
    <Content Include="Icons\Animations.png" />
    <Content Include="Icons\About.png" />
    <Content Include="Icons\DeveloperTools.png" />
    <Content Include="Icons\Error.png" />
    <Content Include="Icons\Extensions.png" />
    <Content Include="Icons\Brushes.png" />
    <Content Include="Icons\Helpers.png" />
    <Content Include="Icons\Foundation.png" />
    <Content Include="Icons\Layouts.png" />
    <Content Include="Icons\More.png" />
    <Content Include="Icons\Notifications.png" />
    <Content Include="Icons\Services.png" />
    <Content Include="SamplePages\AdaptiveGridView\AdaptiveGridView.png" />
    <Content Include="SamplePages\AdvancedCollectionView\AdvancedCollectionView.png" />
    <Content Include="SamplePages\BackdropGammaTransferBrush\BackdropGammaTransferBrush.png" />
    <Content Include="SamplePages\BackdropInvertBrush\BackdropInvertBrush.png" />
    <Content Include="SamplePages\BackdropSaturationBrush\BackdropSaturationBrush.png" />
    <Content Include="SamplePages\BackdropSepiaBrush\BackdropSepiaBrush.png" />
    <Content Include="SamplePages\BackgroundTaskHelper\BackgroundTaskHelper.png" />
    <Content Include="SamplePages\Bing Service\icon.png" />
    <Content Include="SamplePages\BluetoothLEHelper\BluetoothLEHelper.png" />
    <Content Include="SamplePages\BackdropBlurBrush\BackdropBlurBrush.png" />
    <Content Include="SamplePages\Blur\BlurBehavior.png" />
    <Content Include="SamplePages\Connected Animations\ConnectedAnimations.png" />
    <Content Include="SamplePages\DispatcherHelper\DispatchHelper.png" />
    <Content Include="SamplePages\DockPanel\DockPanel.png" />
    <Content Include="SamplePages\Facebook Service\FacebookLogo.png" />
    <Content Include="SamplePages\FadeHeader\FadeHeaderBehavior.png" />
    <Content Include="SamplePages\Fade\FadeBehavior.png" />
    <Content Include="SamplePages\FocusTracker\FocusTracker.png" />
    <Content Include="SamplePages\Analytics\Analytics.png" />
    <Content Include="SamplePages\Bing Service\BingCode.bind" />
    <Content Include="SamplePages\BladeView\BladeView.png" />
    <Content Include="SamplePages\Carousel\Carousel.png" />
    <Content Include="SamplePages\DropShadowPanel\DropShadowPanel.png" />
    <Content Include="SamplePages\Expander\Expander.png" />
    <Content Include="SamplePages\DropShadowPanel\Trex.png" />
    <Content Include="SamplePages\DropShadowPanel\Unicorn.png" />
    <Content Include="SamplePages\GridSplitter\GridSplitter.png" />
    <Content Include="SamplePages\HamburgerMenu\HamburgerMenu.png" />
    <Content Include="SamplePages\AlignmentGrid\AlignmentGrid.png" />
    <Content Include="SamplePages\HeaderedContentControl\HeaderedContentControl.png" />
    <Content Include="SamplePages\HeaderedItemsControl\HeaderedItemsControl.png" />
    <Content Include="SamplePages\HeaderedTextBlock\HeaderedTextBlock.png" />
    <Content Include="SamplePages\ImageBlendBrush\ImageBlendBrush.png" />
    <Content Include="SamplePages\ImageCache\ImageCache.png" />
    <Content Include="SamplePages\ImageEx\ImageEx.png" />
    <Content Include="SamplePages\Implicit Animations\ImplicitAnimations.png" />
    <Content Include="SamplePages\InAppNotification\InAppNotification.png" />
    <Content Include="SamplePages\Incremental Loading Collection\icon.png" />
    <Content Include="SamplePages\Light\LightBehavior.png" />
    <Content Include="SamplePages\LinkedIn Service\LinkedInLogo.png" />
    <Content Include="Assets\Helpers.png" />
    <Content Include="SamplePages\LiveTile\LiveTile.png" />
    <Content Include="SamplePages\MarkdownTextBlock\MarkdownTextBlock.png" />
    <Content Include="SamplePages\Loading\Loading.png" />
    <Content Include="SamplePages\MasterDetailsView\MasterDetailsView.png" />
    <Content Include="SamplePages\MasterDetailsView\OneDriveLogo.png" />
    <Content Include="SamplePages\Menu\Menu.png" />
    <Content Include="SamplePages\Microsoft Graph Service\OfficeLogo.png" />
    <Content Include="SamplePages\Microsoft Graph Service\user.png" />
    <Content Include="SamplePages\Microsoft Translator Service\TranslatorService.png" />
    <Content Include="SamplePages\NavigationViewStyles\NavigationViewStyles.png" />
    <Content Include="SamplePages\NetworkHelper\NetworkHelper.png" />
    <Content Include="SamplePages\Offset\OffsetBehavior.png" />
    <Content Include="SamplePages\Mouse\MouseCursor.png" />
    <Content Include="SamplePages\OneDrive Service\OneDriveLogo.png" />
    <Content Include="SamplePages\ParallaxService\Parallax.png" />
    <Content Include="SamplePages\RadialGauge\RadialGauge.png" />
    <Content Include="SamplePages\RadialProgressBar\RadialProgressBar.png" />
    <Content Include="SamplePages\ReorderGridAnimation\ReorderGrid.png" />
    <Content Include="SamplePages\Rotate\RotateBehavior.png" />
    <Content Include="SamplePages\Saturation\SaturationBehavior.png" />
    <Content Include="SamplePages\OrbitView\OrbitView.png" />
    <Content Include="SamplePages\Scale\ScaleBehavior.png" />
    <Content Include="SamplePages\StaggeredPanel\StaggeredPanel.png" />
    <Content Include="SamplePages\SystemInformation\SystemInformation.png" />
    <Content Include="SamplePages\TextBoxMask\TextBoxMask.png" />
    <Content Include="SamplePages\TextToolbar\TextToolbar.png" />
    <Content Include="SamplePages\TileControl\Animations.png" />
    <Content Include="SamplePages\TileControl\TileControl.png" />
    <Content Include="SamplePages\PrintHelper\PrintHelper.png" />
    <Content Include="SamplePages\PullToRefreshListView\PullToRefreshListView.png" />
    <Content Include="SamplePages\ScrollHeader\ScrollHeader.png" />
    <Content Include="SamplePages\RangeSelector\RangeSelector.png" />
    <Content Include="SamplePages\RotatorTile\RotatorTile.png" />
    <Content Include="SamplePages\SlidableListItem\SlidableListItem.png" />
    <Content Include="SamplePages\Object Storage\ObjectStorage.png" />
    <Content Include="SamplePages\SurfaceDialTextbox\SurfaceDialTextbox.png" />
    <Content Include="SamplePages\TextBoxRegex\TextBoxRegex.png" />
    <Content Include="SamplePages\Toast\Toast.png" />
    <Content Include="SamplePages\Twitter Service\TwitterLogo.png" />
    <Content Include="SamplePages\Twitter Service\TwitterCode.bind" />
    <Content Include="SamplePages\Twitter Service\icon.png" />
    <Content Include="SamplePages\Facebook Service\FacebookCode.bind" />
    <Content Include="SamplePages\HamburgerMenu\HamburgerMenuCode.bind" />
    <Content Include="SamplePages\HeaderedTextBlock\HeaderedTextBlockCode.bind" />
    <Content Include="SamplePages\ViewExtensions\ViewExtensions.png" />
    <Content Include="SamplePages\Visual Extensions\VisualExtensions.png" />
    <Content Include="SamplePages\WrapPanel\WrapPanel.png" />
    <Content Include="landingPageLinks.json" />
    <None Include="Microsoft.Toolkit.Uwp.SampleApp.ruleset" />
    <Content Include="SamplePages\WeatherLiveTileAndToast\WeatherLiveTileAndToast.png" />
    <Content Include="SamplePages\WeatherLiveTileAndToast\WeatherLiveTileAndToastCode.bind" />
    <Content Include="SamplePages\ImageEx\ImageExCode.bind" />
    <Content Include="SamplePages\Offset\OffsetBehaviorCode.bind" />
    <Content Include="SamplePages\Fade\FadeBehaviorCode.bind" />
    <Content Include="SamplePages\PullToRefreshListView\PullToRefreshListViewCode.bind" />
    <Content Include="SamplePages\RadialGauge\RadialGaugeCode.bind" />
    <Content Include="SamplePages\Rotate\RotateBehaviorCode.bind" />
    <Content Include="SamplePages\Scale\ScaleBehaviorCode.bind" />
    <Content Include="SamplePages\SlidableListItem\SlidableListItemCode.bind" />
    <Content Include="Assets\Photos\Photos.json" />
    <Content Include="Assets\Photos\OnlinePhotos.json" />
    <Content Include="SamplePages\RangeSelector\RangeSelectorCode.bind" />
    <Content Include="SamplePages\AdaptiveGridView\AdaptiveGridViewCode.bind" />
    <Content Include="SamplePages\samples.json">
      <CopyToOutputDirectory>PreserveNewest</CopyToOutputDirectory>
    </Content>
    <None Include="readme.md" />
    <Content Include="SamplePages\LiveTile\LiveTileCode.bind" />
    <Content Include="SamplePages\Toast\ToastCode.bind" />
    <Content Include="SamplePages\RotatorTile\RotatorTileCode.bind" />
    <Content Include="SamplePages\Saturation\SaturationBehaviorCode.bind" />
    <Content Include="SamplePages\Saturation\SaturationBehaviorXaml.bind" />
    <Content Include="SamplePages\Offset\OffsetBehaviorXaml.bind" />
    <Content Include="SamplePages\Expander\ExpanderXaml.bind" />
    <Content Include="SamplePages\Fade\FadeBehaviorXaml.bind" />
    <Content Include="SamplePages\Scale\ScaleBehaviorXaml.bind" />
    <Content Include="SamplePages\Rotate\RotateBehaviorXaml.bind" />
    <Content Include="SamplePages\BladeView\BladeCode.bind" />
    <Content Include="SamplePages\ScrollHeader\ScrollHeaderCode.bind" />
    <Content Include="SamplePages\GridSplitter\GridSplitter.bind" />
    <Content Include="SamplePages\FadeHeader\FadeHeaderBehaviorCode.bind" />
    <Content Include="SamplePages\FadeHeader\FadeHeaderBehaviorXaml.bind" />
    <Content Include="SamplePages\ImageCache\ImageCacheXaml.bind" />
    <Content Include="SamplePages\LinkedIn Service\LinkedInCode.bind" />
    <Content Include="SamplePages\Incremental Loading Collection\IncrementalLoadingCollectionCode.bind" />
    <Content Include="SamplePages\ImageCache\ImageCacheCode.bind" />
    <Content Include="SamplePages\DropShadowPanel\DropShadowPanelXaml.bind" />
    <Content Include="SamplePages\LiveTile\LiveTileCodeJavaScript.bind" />
    <Content Include="SamplePages\Toast\ToastCodeJavaScript.bind" />
    <Content Include="SamplePages\Object Storage\ObjectStorageCode.bind" />
    <Content Include="SamplePages\WeatherLiveTileAndToast\WeatherLiveTileAndToastCodeJavaScript.bind" />
    <Content Include="SamplePages\Microsoft Graph Service\MicrosoftGraphCode.bind" />
    <Content Include="SamplePages\BackgroundTaskHelper\BackgroundTaskHelperCode.bind" />
    <Content Include="SamplePages\MasterDetailsView\MasterDetailsView.bind" />
    <Content Include="SamplePages\NetworkHelper\NetworkHelperCode.bind" />
    <Content Include="SamplePages\PrintHelper\PrintHelperCode.bind" />
    <Content Include="SamplePages\SystemInformation\SystemInformationCode.bind" />
    <Content Include="SamplePages\Connected Animations\ConnectedAnimationsCode.bind" />
    <Content Include="SamplePages\ParallaxService\ParallaxPage.bind" />
    <Content Include="SamplePages\Loading\LoadingCode.bind" />
    <Content Include="SamplePages\ReorderGridAnimation\ReorderGrid.bind" />
    <Content Include="SamplePages\Light\LightBehaviorCode.bind" />
    <Content Include="SamplePages\Light\LightBehaviorXaml.bind" />
    <Content Include="SamplePages\TextBoxMask\TextBoxMask.bind" />
    <Content Include="SamplePages\TileControl\TileControl.bind">
      <SubType>Designer</SubType>
    </Content>
    <Content Include="SamplePages\SurfaceDialTextbox\SurfaceDialTextboxCode.bind">
      <SubType>Designer</SubType>
    </Content>
    <Content Include="SamplePages\WrapPanel\WrapPanel.bind" />
    <Content Include="SamplePages\MasterDetailsView\MasterDetailsViewCode.bind" />
    <Content Include="SamplePages\Microsoft Translator Service\MicrosoftTranslatorCode.bind" />
    <Content Include="SamplePages\MarkdownTextBlock\MarkdownTextBlock.bind" />
    <Content Include="SamplePages\MarkdownTextBlock\InitialContent.md" />
    <Content Include="SamplePages\AdvancedCollectionView\AdvancedCollectionView.bind" />
    <Content Include="SamplePages\TextBoxRegex\TextBoxRegex.bind" />
    <Content Include="SamplePages\RadialProgressBar\RadialProgressBarCode.bind" />
    <Content Include="SamplePages\MarkdownTextBlock\MarkdownTextBlockCode.bind" />
    <Content Include="SamplePages\OneDrive Service\OneDriveCode.bind" />
    <Content Include="SamplePages\Analytics\AnalyticsCode.bind" />
    <Content Include="SamplePages\Blur\BlurBehaviorCode.bind" />
    <Content Include="SamplePages\Blur\BlurBehaviorXaml.bind" />
    <Content Include="SamplePages\ViewExtensions\ViewExtensionsCode.bind">
      <SubType>Designer</SubType>
    </Content>
    <Content Include="SamplePages\Carousel\CarouselCode.bind" />
    <Content Include="SamplePages\AlignmentGrid\AlignmentGridXaml.bind" />
    <Content Include="SamplePages\FocusTracker\FocusTrackerXaml.bind" />
    <Content Include="SamplePages\Visual Extensions\VisualExtensionsCode.bind" />
    <Content Include="SamplePages\TextToolbar\TextToolbarCode.bind" />
    <Content Include="SamplePages\BluetoothLEHelper\BluetoothLEHelperCode.bind" />
    <Content Include="SamplePages\OrbitView\OrbitViewXaml.bind" />
    <Content Include="SamplePages\Menu\Menu.bind" />
    <Content Include="SamplePages\InAppNotification\InAppNotificationCode.bind" />
    <Content Include="SamplePages\InAppNotification\InAppNotificationXaml.bind" />
    <Content Include="SamplePages\ListViewExtensions\ListViewExtensionsCode.bind" />
    <Content Include="SamplePages\PullToRefreshListView\PullToRefreshListViewXaml.bind" />
    <Content Include="SamplePages\Implicit Animations\ImplicitAnimationsCode.bind" />
    <Content Include="SamplePages\DispatcherHelper\DispatcherHelperCode.bind" />
    <Content Include="SamplePages\TextToolbar\TextToolbar.bind" />
    <Content Include="SamplePages\DockPanel\DockPanel.bind">
      <SubType>Designer</SubType>
    </Content>
    <Content Include="SamplePages\HeaderedItemsControl\HeaderedItemsControlXaml.bind" />
    <Content Include="SamplePages\HeaderedContentControl\HeaderedContentControlXaml.bind" />
    <Content Include="SamplePages\AppPinManager\AppPinManagerHelperCode.bind" />
    <Content Include="SamplePages\Mouse\MouseCursorPage.bind" />
    <Content Include="SamplePages\FrameworkElementExtensions\FrameworkElementExtensionsCode.bind">
      <SubType>Designer</SubType>
    </Content>
    <Content Include="SamplePages\StaggeredPanel\StaggeredPanel.bind" />
<<<<<<< HEAD
    <Content Include="SamplePages\NavigationViewStyles\NavigationViewStylesXaml.bind">
      <SubType>Designer</SubType>
    </Content>
=======
    <Content Include="SamplePages\BackdropBlurBrush\BackdropBlurBrushXaml.bind" />
    <Content Include="SamplePages\BackdropInvertBrush\BackdropInvertBrushXaml.bind" />
    <Content Include="SamplePages\BackdropGammaTransferBrush\BackdropGammaTransferBrushXaml.bind">
      <SubType>Designer</SubType>
    </Content>
    <Content Include="SamplePages\BackdropSepiaBrush\BackdropSepiaBrushXaml.bind">
      <SubType>Designer</SubType>
    </Content>
    <Content Include="SamplePages\BackdropSaturationBrush\BackdropSaturationBrushXaml.bind" />
    <Content Include="SamplePages\ImageBlendBrush\ImageBlendBrushXaml.bind" />
>>>>>>> 7e050a05
  </ItemGroup>
  <ItemGroup>
    <Compile Include="App.xaml.cs">
      <DependentUpon>App.xaml</DependentUpon>
    </Compile>
    <Compile Include="Common\ThicknessConverter.cs" />
    <Compile Include="Common\XAMLHelper.cs" />
    <Compile Include="Common\AnalyticsVersionInfoExtensions.cs" />
    <Compile Include="Common\BoolStringConverter.cs" />
    <Compile Include="Common\Constants.cs" />
    <Compile Include="Common\DelegateCommand{T}.cs" />
    <Compile Include="Common\TimeSpanConverter.cs" />
    <Compile Include="Common\EnumConverter.cs" />
    <Compile Include="Common\ListViewHoverScroll.cs" />
    <Compile Include="Common\SampleCommand.cs" />
    <Compile Include="Common\SolidColorBrushConverter.cs" />
    <Compile Include="Common\DelegateCommand.cs" />
    <Compile Include="Common\Tools.cs" />
    <Compile Include="Controls\ExtendedHamburgerMenu.cs" />
    <Compile Include="Controls\SampleAppMarkdownRenderer.cs" />
    <Compile Include="Data\GitHub.cs" />
    <Compile Include="Controls\XamlExceptionRange.cs" />
    <Compile Include="Controls\XamlRenderService.cs" />
    <Compile Include="Data\PhotoDataItemWithDimension.cs" />
    <Compile Include="Models\Email.cs" />
    <Compile Include="Models\GitHubRelease.cs" />
    <Compile Include="Models\LandingPageLinks.cs" />
    <Compile Include="Models\LandingPageResource.cs" />
    <Compile Include="Models\LandingPageLink.cs" />
    <Compile Include="Models\PropertyDescriptor\ThicknessPropertyOptions.cs" />
    <Compile Include="SamplePages\AdvancedCollectionView\AdvancedCollectionViewPage.xaml.cs">
      <DependentUpon>AdvancedCollectionViewPage.xaml</DependentUpon>
    </Compile>
    <Compile Include="SamplePages\AppPinManager\AppPinManagerHelperPage.xaml.cs">
      <DependentUpon>AppPinManagerHelperPage.xaml</DependentUpon>
    </Compile>
    <Compile Include="SamplePages\BackdropGammaTransferBrush\BackdropGammaTransferBrushPage.xaml.cs">
      <DependentUpon>BackdropGammaTransferBrushPage.xaml</DependentUpon>
    </Compile>
    <Compile Include="SamplePages\BackdropInvertBrush\BackdropInvertBrushPage.xaml.cs">
      <DependentUpon>BackdropInvertBrushPage.xaml</DependentUpon>
    </Compile>
    <Compile Include="SamplePages\BackdropSaturationBrush\BackdropSaturationBrushPage.xaml.cs">
      <DependentUpon>BackdropSaturationBrushPage.xaml</DependentUpon>
    </Compile>
    <Compile Include="SamplePages\BackdropSepiaBrush\BackdropSepiaBrushPage.xaml.cs">
      <DependentUpon>BackdropSepiaBrushPage.xaml</DependentUpon>
    </Compile>
    <Compile Include="SamplePages\BluetoothLEHelper\BluetoothLEHelperPage.xaml.cs">
      <DependentUpon>BluetoothLEHelperPage.xaml</DependentUpon>
    </Compile>
    <Compile Include="Common\IXamlRenderListener.cs" />
    <Compile Include="SamplePages\Connected Animations\ConnectedAnimationsPage.xaml.cs">
      <DependentUpon>ConnectedAnimationsPage.xaml</DependentUpon>
    </Compile>
    <Compile Include="SamplePages\Connected Animations\Pages\FirstPage.xaml.cs">
      <DependentUpon>FirstPage.xaml</DependentUpon>
    </Compile>
    <Compile Include="SamplePages\Connected Animations\Pages\SecondPage.xaml.cs">
      <DependentUpon>SecondPage.xaml</DependentUpon>
    </Compile>
    <Compile Include="SamplePages\Connected Animations\Pages\ThirdPage.xaml.cs">
      <DependentUpon>ThirdPage.xaml</DependentUpon>
    </Compile>
    <Compile Include="SamplePages\BackdropBlurBrush\BackdropBlurBrushPage.xaml.cs">
      <DependentUpon>BackdropBlurBrushPage.xaml</DependentUpon>
    </Compile>
    <Compile Include="SamplePages\FrameworkElementExtensions\FrameworkElementExtensionsPage.xaml.cs" />
    <Compile Include="SamplePages\ImageBlendBrush\ImageBlendBrushPage.xaml.cs">
      <DependentUpon>ImageBlendBrushPage.xaml</DependentUpon>
    </Compile>
    <Compile Include="SamplePages\Implicit Animations\ImplicitAnimationsPage.xaml.cs">
      <DependentUpon>ImplicitAnimationsPage.xaml</DependentUpon>
    </Compile>
    <Compile Include="SamplePages\DockPanel\DockPanelPage.xaml.cs">
      <DependentUpon>DockPanelPage.xaml</DependentUpon>
    </Compile>
    <Compile Include="SamplePages\HeaderedContentControl\HeaderedContentControlPage.xaml.cs">
      <DependentUpon>HeaderedContentControlPage.xaml</DependentUpon>
    </Compile>
    <Compile Include="SamplePages\HeaderedItemsControl\HeaderedItemsControlPage.xaml.cs">
      <DependentUpon>HeaderedItemsControlPage.xaml</DependentUpon>
    </Compile>
    <Compile Include="SamplePages\InAppNotification\InAppNotificationPage.xaml.cs">
      <DependentUpon>InAppNotificationPage.xaml</DependentUpon>
    </Compile>
    <Compile Include="SamplePages\ListViewExtensions\ListViewExtensionsPage.xaml.cs">
      <DependentUpon>ListViewExtensionsPage.xaml</DependentUpon>
    </Compile>
    <Compile Include="SamplePages\MarkdownParser\MarkdownParserPage.xaml.cs">
      <DependentUpon>MarkdownParserPage.xaml</DependentUpon>
    </Compile>
    <Compile Include="SamplePages\Menu\Commands\VsCommands.cs" />
    <Compile Include="SamplePages\Menu\MenuPage.xaml.cs">
      <DependentUpon>MenuPage.xaml</DependentUpon>
    </Compile>
    <Compile Include="SamplePages\Mouse\MouseCursorPage.xaml.cs">
      <DependentUpon>MouseCursorPage.xaml</DependentUpon>
    </Compile>
    <Compile Include="SamplePages\NavigationViewStyles\NavigationViewStylesPage.xaml.cs">
      <DependentUpon>NavigationViewStylesPage.xaml</DependentUpon>
    </Compile>
    <Compile Include="SamplePages\NetworkHelper\NetworkHelperPage.xaml.cs">
      <DependentUpon>NetworkHelperPage.xaml</DependentUpon>
    </Compile>
    <Compile Include="SamplePages\FocusTracker\FocusTrackerPage.xaml.cs">
      <DependentUpon>FocusTrackerPage.xaml</DependentUpon>
    </Compile>
    <Compile Include="SamplePages\BackgroundTaskHelper\TestBackgroundTask.cs" />
    <Compile Include="SamplePages\RssParser\RssParserPage.xaml.cs">
      <DependentUpon>RssParserPage.xaml</DependentUpon>
    </Compile>
    <Compile Include="SamplePages\StaggeredPanel\StaggeredPanelPage.xaml.cs">
      <DependentUpon>StaggeredPanelPage.xaml</DependentUpon>
    </Compile>
    <Compile Include="SamplePages\StringExtensions\StringExtensionsPage.xaml.cs">
      <DependentUpon>StringExtensionsPage.xaml</DependentUpon>
    </Compile>
    <Compile Include="SamplePages\TextToolbar\SampleFormatter.cs" />
    <Compile Include="SamplePages\TextToolbar\TextToolbarPage.xaml.cs">
      <DependentUpon>TextToolbarPage.xaml</DependentUpon>
    </Compile>
    <Compile Include="SamplePages\OrbitView\OrbitViewPage.xaml.cs">
      <DependentUpon>OrbitViewPage.xaml</DependentUpon>
    </Compile>
    <Compile Include="SamplePages\ThemeListener\ThemeListenerPage.xaml.cs">
      <DependentUpon>ThemeListenerPage.xaml</DependentUpon>
    </Compile>
    <Compile Include="SamplePages\ViewExtensions\ViewExtensionsPage.xaml.cs">
      <DependentUpon>ViewExtensionsPage.xaml</DependentUpon>
    </Compile>
    <Compile Include="SamplePages\Carousel\CarouselPage.xaml.cs">
      <DependentUpon>CarouselPage.xaml</DependentUpon>
    </Compile>
    <Compile Include="SamplePages\BackgroundTaskHelper\BackgroundTaskHelperPage.xaml.cs">
      <DependentUpon>BackgroundTaskHelperPage.xaml</DependentUpon>
    </Compile>
    <Compile Include="SamplePages\DispatcherHelper\DispatcherHelperPage.xaml.cs">
      <DependentUpon>DispatcherHelperPage.xaml</DependentUpon>
    </Compile>
    <Compile Include="SamplePages\DropShadowPanel\DropShadowPanelPage.xaml.cs">
      <DependentUpon>DropShadowPanelPage.xaml</DependentUpon>
    </Compile>
    <Compile Include="SamplePages\Expander\ExpanderPage.xaml.cs">
      <DependentUpon>ExpanderPage.xaml</DependentUpon>
    </Compile>
    <Compile Include="SamplePages\Facebook Service\FacebookPhotoTemplateSelector.cs" />
    <Compile Include="Controls\CodeRenderer.cs" />
    <Compile Include="Controls\PropertyControl.xaml.cs">
      <DependentUpon>PropertyControl.xaml</DependentUpon>
    </Compile>
    <Compile Include="Data\PhotoDataItem.cs" />
    <Compile Include="Data\PhotosDataSource.cs" />
    <Compile Include="Models\Item.cs" />
    <Compile Include="Models\PropertyDescriptor\SliderPropertyOptions.cs" />
    <Compile Include="Models\PropertyDescriptor\ValueHolder.cs" />
    <Compile Include="Models\PropertyDescriptor\PropertyOptions.cs" />
    <Compile Include="Models\PropertyDescriptor\PropertyKind.cs" />
    <Compile Include="Models\PropertyDescriptor\PropertyDescriptor.cs" />
    <Compile Include="Common\BindableBase.cs" />
    <Compile Include="SamplePages\Bing Service\BingPage.xaml.cs">
      <DependentUpon>BingPage.xaml</DependentUpon>
    </Compile>
    <Compile Include="SamplePages\BladeView\BladePage.xaml.cs">
      <DependentUpon>BladePage.xaml</DependentUpon>
    </Compile>
    <Compile Include="SamplePages\Blur\BlurBehaviorPage.xaml.cs">
      <DependentUpon>BlurBehaviorPage.xaml</DependentUpon>
    </Compile>
    <Compile Include="SamplePages\AlignmentGrid\AlignmentGridPage.xaml.cs">
      <DependentUpon>AlignmentGridPage.xaml</DependentUpon>
    </Compile>
    <Compile Include="SamplePages\MarkdownTextBlock\MarkdownTextBlockPage.xaml.cs">
      <DependentUpon>MarkdownTextBlockPage.xaml</DependentUpon>
    </Compile>
    <Compile Include="SamplePages\Microsoft Translator Service\MicrosoftTranslatorPage.xaml.cs">
      <DependentUpon>MicrosoftTranslatorPage.xaml</DependentUpon>
    </Compile>
    <Compile Include="SamplePages\OneDrive Service\OneDriveDataTemplateSelector.cs" />
    <Compile Include="SamplePages\OneDrive Service\FoldersPickerControl.xaml.cs">
      <DependentUpon>FoldersPickerControl.xaml</DependentUpon>
    </Compile>
    <Compile Include="SamplePages\OneDrive Service\OneDrivePage.xaml.cs">
      <DependentUpon>OneDrivePage.xaml</DependentUpon>
    </Compile>
    <Compile Include="SamplePages\OneDrive Service\OneDriveSampleHelpers.cs" />
    <Compile Include="SamplePages\Analytics\AnalyticsPage.xaml.cs">
      <DependentUpon>AnalyticsPage.xaml</DependentUpon>
    </Compile>
    <Compile Include="SamplePages\Saturation\SaturationBehaviorPage.xaml.cs">
      <DependentUpon>SaturationBehaviorPage.xaml</DependentUpon>
    </Compile>
    <Compile Include="SamplePages\TileControl\TileControlPage.xaml.cs">
      <DependentUpon>TileControlPage.xaml</DependentUpon>
    </Compile>
    <Compile Include="SamplePages\RadialProgressBar\RadialProgressBarPage.xaml.cs">
      <DependentUpon>RadialProgressBarPage.xaml</DependentUpon>
    </Compile>
    <Compile Include="SamplePages\ScrollHeader\ScrollHeaderPage.xaml.cs">
      <DependentUpon>ScrollHeaderPage.xaml</DependentUpon>
    </Compile>
    <Compile Include="SamplePages\GridSplitter\GridSplitterPage.xaml.cs">
      <DependentUpon>GridSplitterPage.xaml</DependentUpon>
    </Compile>
    <Compile Include="SamplePages\FadeHeader\FadeHeaderBehaviorPage.xaml.cs">
      <DependentUpon>FadeHeaderBehaviorPage.xaml</DependentUpon>
    </Compile>
    <Compile Include="SamplePages\Incremental Loading Collection\IncrementalLoadingCollectionPage.xaml.cs">
      <DependentUpon>IncrementalLoadingCollectionPage.xaml</DependentUpon>
    </Compile>
    <Compile Include="SamplePages\Incremental Loading Collection\PeopleSource.cs" />
    <Compile Include="SamplePages\Incremental Loading Collection\Person.cs" />
    <Compile Include="SamplePages\Light\LightBehaviorPage.xaml.cs">
      <DependentUpon>LightBehaviorPage.xaml</DependentUpon>
    </Compile>
    <Compile Include="SamplePages\LinkedIn Service\LinkedInPage.xaml.cs">
      <DependentUpon>LinkedInPage.xaml</DependentUpon>
    </Compile>
    <Compile Include="SamplePages\Loading\LoadingPage.xaml.cs">
      <DependentUpon>LoadingPage.xaml</DependentUpon>
    </Compile>
    <Compile Include="SamplePages\MasterDetailsView\MasterDetailsViewPage.xaml.cs">
      <DependentUpon>MasterDetailsViewPage.xaml</DependentUpon>
    </Compile>
    <Compile Include="SamplePages\Microsoft Graph Service\MicrosoftGraphPage.xaml.cs">
      <DependentUpon>MicrosoftGraphPage.xaml</DependentUpon>
    </Compile>
    <Compile Include="SamplePages\Microsoft Graph Service\MicrosoftGraphSource.cs" />
    <Compile Include="SamplePages\Microsoft Graph Service\MicrosoftGraphUIExtensions.cs" />
    <Compile Include="SamplePages\Microsoft Graph Service\SendMessageContentDialog.xaml.cs">
      <DependentUpon>SendMessageContentDialog.xaml</DependentUpon>
    </Compile>
    <Compile Include="SamplePages\ImageCache\ImageCachePage.xaml.cs">
      <DependentUpon>ImageCachePage.xaml</DependentUpon>
    </Compile>
    <Compile Include="SamplePages\ParallaxService\ParallaxPage.xaml.cs">
      <DependentUpon>ParallaxPage.xaml</DependentUpon>
    </Compile>
    <Compile Include="SamplePages\PrintHelper\PrintHelperPage.xaml.cs">
      <DependentUpon>PrintHelperPage.xaml</DependentUpon>
    </Compile>
    <Compile Include="SamplePages\ReorderGridAnimation\ReorderGridPage.xaml.cs">
      <DependentUpon>ReorderGridPage.xaml</DependentUpon>
    </Compile>
    <Compile Include="SamplePages\RotatorTile\RotatorTilePage.xaml.cs">
      <DependentUpon>RotatorTilePage.xaml</DependentUpon>
    </Compile>
    <Compile Include="SamplePages\LiveTile\LiveTilePage.xaml.cs">
      <DependentUpon>LiveTilePage.xaml</DependentUpon>
    </Compile>
    <Compile Include="SamplePages\Object Storage\ObjectStoragePage.xaml.cs">
      <DependentUpon>ObjectStoragePage.xaml</DependentUpon>
    </Compile>
    <Compile Include="SamplePages\SurfaceDialTextbox\SurfaceDialTextboxPage.xaml.cs">
      <DependentUpon>SurfaceDialTextboxPage.xaml</DependentUpon>
    </Compile>
    <Compile Include="SamplePages\SystemInformation\SystemInformationPage.xaml.cs">
      <DependentUpon>SystemInformationPage.xaml</DependentUpon>
    </Compile>
    <Compile Include="SamplePages\TextBoxMask\TextBoxMaskPage.xaml.cs">
      <DependentUpon>TextBoxMaskPage.xaml</DependentUpon>
    </Compile>
    <Compile Include="SamplePages\TextBoxRegex\TextBoxRegexPage.xaml.cs">
      <DependentUpon>TextBoxRegexPage.xaml</DependentUpon>
    </Compile>
    <Compile Include="SamplePages\Toast\ToastPage.xaml.cs">
      <DependentUpon>ToastPage.xaml</DependentUpon>
    </Compile>
    <Compile Include="SamplePages\Twitter Service\TwitterPage.xaml.cs">
      <DependentUpon>TwitterPage.xaml</DependentUpon>
    </Compile>
    <Compile Include="SamplePages\Offset\OffsetBehaviorPage.xaml.cs">
      <DependentUpon>OffsetBehaviorPage.xaml</DependentUpon>
    </Compile>
    <Compile Include="SamplePages\Fade\FadeBehaviorPage.xaml.cs">
      <DependentUpon>FadeBehaviorPage.xaml</DependentUpon>
    </Compile>
    <Compile Include="SamplePages\Facebook Service\FacebookPage.xaml.cs">
      <DependentUpon>FacebookPage.xaml</DependentUpon>
    </Compile>
    <Compile Include="SamplePages\HamburgerMenu\HamburgerMenuPage.xaml.cs">
      <DependentUpon>HamburgerMenuPage.xaml</DependentUpon>
    </Compile>
    <Compile Include="SamplePages\HeaderedTextBlock\HeaderedTextBlockPage.xaml.cs">
      <DependentUpon>HeaderedTextBlockPage.xaml</DependentUpon>
    </Compile>
    <Compile Include="SamplePages\ImageEx\ImageExPage.xaml.cs">
      <DependentUpon>ImageExPage.xaml</DependentUpon>
    </Compile>
    <Compile Include="SamplePages\Twitter Service\TwitterTemplateSelector.cs" />
    <Compile Include="SamplePages\Visual Extensions\VisualExtensionsPage.xaml.cs">
      <DependentUpon>VisualExtensionsPage.xaml</DependentUpon>
    </Compile>
    <Compile Include="SamplePages\WeatherLiveTileAndToast\WeatherLiveTileAndToastPage.xaml.cs">
      <DependentUpon>WeatherLiveTileAndToastPage.xaml</DependentUpon>
    </Compile>
    <Compile Include="SamplePages\PullToRefreshListView\PullToRefreshListViewPage.xaml.cs">
      <DependentUpon>PullToRefreshListViewPage.xaml</DependentUpon>
    </Compile>
    <Compile Include="SamplePages\Rotate\RotateBehaviorPage.xaml.cs">
      <DependentUpon>RotateBehaviorPage.xaml</DependentUpon>
    </Compile>
    <Compile Include="SamplePages\Scale\ScaleBehaviorPage.xaml.cs">
      <DependentUpon>ScaleBehaviorPage.xaml</DependentUpon>
    </Compile>
    <Compile Include="SamplePages\SlidableListItem\SlidableListItemPage.xaml.cs">
      <DependentUpon>SlidableListItemPage.xaml</DependentUpon>
    </Compile>
    <Compile Include="SamplePages\RadialGauge\RadialGaugePage.xaml.cs">
      <DependentUpon>RadialGaugePage.xaml</DependentUpon>
    </Compile>
    <Compile Include="SamplePages\RangeSelector\RangeSelectorPage.xaml.cs">
      <DependentUpon>RangeSelectorPage.xaml</DependentUpon>
    </Compile>
    <Compile Include="SamplePages\WrapPanel\WrapPanelPage.xaml.cs">
      <DependentUpon>WrapPanelPage.xaml</DependentUpon>
    </Compile>
    <Compile Include="Shell.xaml.cs">
      <DependentUpon>Shell.xaml</DependentUpon>
    </Compile>
    <Compile Include="Models\Option.cs" />
    <Compile Include="Models\SampleCategory.cs" />
    <Compile Include="Models\Sample.cs" />
    <Compile Include="Models\Samples.cs" />
    <Compile Include="Pages\About.xaml.cs">
      <DependentUpon>About.xaml</DependentUpon>
    </Compile>
    <Compile Include="SamplePages\AdaptiveGridView\AdaptiveGridViewPage.xaml.cs">
      <DependentUpon>AdaptiveGridViewPage.xaml</DependentUpon>
    </Compile>
    <Compile Include="Properties\AssemblyInfo.cs" />
    <Compile Include="TrackingManager.cs" />
  </ItemGroup>
  <ItemGroup>
    <AppxManifest Include="Package.appxmanifest">
      <SubType>Designer</SubType>
    </AppxManifest>
    <None Include="Microsoft.Toolkit.Uwp.SampleApp_TemporaryKey.pfx" />
  </ItemGroup>
  <ItemGroup>
    <Content Include="Properties\Default.rd.xml" />
  </ItemGroup>
  <ItemGroup>
    <ApplicationDefinition Include="App.xaml">
      <Generator>MSBuild:Compile</Generator>
      <SubType>Designer</SubType>
    </ApplicationDefinition>
    <Page Include="Controls\PropertyControl.xaml">
      <SubType>Designer</SubType>
      <Generator>MSBuild:Compile</Generator>
    </Page>
    <Page Include="SamplePages\AppPinManager\AppPinManagerHelperPage.xaml">
      <SubType>Designer</SubType>
      <Generator>MSBuild:Compile</Generator>
    </Page>
    <Page Include="SamplePages\BackdropGammaTransferBrush\BackdropGammaTransferBrushPage.xaml">
      <Generator>MSBuild:Compile</Generator>
      <SubType>Designer</SubType>
    </Page>
    <Page Include="SamplePages\BackdropInvertBrush\BackdropInvertBrushPage.xaml">
      <Generator>MSBuild:Compile</Generator>
      <SubType>Designer</SubType>
    </Page>
    <Page Include="SamplePages\BackdropSaturationBrush\BackdropSaturationBrushPage.xaml">
      <Generator>MSBuild:Compile</Generator>
      <SubType>Designer</SubType>
    </Page>
    <Page Include="SamplePages\BackdropSepiaBrush\BackdropSepiaBrushPage.xaml">
      <Generator>MSBuild:Compile</Generator>
      <SubType>Designer</SubType>
    </Page>
    <Page Include="SamplePages\Carousel\CarouselPage.xaml">
      <Generator>MSBuild:Compile</Generator>
      <SubType>Designer</SubType>
    </Page>
    <Page Include="SamplePages\AdvancedCollectionView\AdvancedCollectionViewPage.xaml">
      <SubType>Designer</SubType>
      <Generator>MSBuild:Compile</Generator>
    </Page>
    <Page Include="SamplePages\BluetoothLEHelper\BluetoothLEHelperPage.xaml">
      <SubType>Designer</SubType>
      <Generator>MSBuild:Compile</Generator>
    </Page>
    <Page Include="SamplePages\Connected Animations\ConnectedAnimationsPage.xaml">
      <SubType>Designer</SubType>
      <Generator>MSBuild:Compile</Generator>
    </Page>
    <Page Include="SamplePages\Connected Animations\Pages\FirstPage.xaml">
      <Generator>MSBuild:Compile</Generator>
      <SubType>Designer</SubType>
    </Page>
    <Page Include="SamplePages\Connected Animations\Pages\SecondPage.xaml">
      <Generator>MSBuild:Compile</Generator>
      <SubType>Designer</SubType>
    </Page>
    <Page Include="SamplePages\Connected Animations\Pages\ThirdPage.xaml">
      <Generator>MSBuild:Compile</Generator>
      <SubType>Designer</SubType>
    </Page>
    <Page Include="SamplePages\DockPanel\DockPanelPage.xaml">
      <SubType>Designer</SubType>
      <Generator>MSBuild:Compile</Generator>
    </Page>
    <Page Include="SamplePages\BackdropBlurBrush\BackdropBlurBrushPage.xaml">
      <Generator>MSBuild:Compile</Generator>
      <SubType>Designer</SubType>
    </Page>
    <Page Include="SamplePages\FocusTracker\FocusTrackerPage.xaml">
      <Generator>MSBuild:Compile</Generator>
      <SubType>Designer</SubType>
    </Page>
    <Page Include="SamplePages\FrameworkElementExtensions\FrameworkElementExtensionsPage.xaml">
      <Generator>MSBuild:Compile</Generator>
      <SubType>Designer</SubType>
    </Page>
    <Page Include="SamplePages\HeaderedContentControl\HeaderedContentControlPage.xaml">
      <SubType>Designer</SubType>
      <Generator>MSBuild:Compile</Generator>
    </Page>
    <Page Include="SamplePages\HeaderedItemsControl\HeaderedItemsControlPage.xaml">
      <SubType>Designer</SubType>
      <Generator>MSBuild:Compile</Generator>
    </Page>
    <Page Include="SamplePages\ImageBlendBrush\ImageBlendBrushPage.xaml">
      <Generator>MSBuild:Compile</Generator>
      <SubType>Designer</SubType>
    </Page>
    <Page Include="SamplePages\Implicit Animations\ImplicitAnimationsPage.xaml">
      <SubType>Designer</SubType>
      <Generator>MSBuild:Compile</Generator>
    </Page>
    <Page Include="SamplePages\InAppNotification\InAppNotificationPage.xaml">
      <SubType>Designer</SubType>
      <Generator>MSBuild:Compile</Generator>
    </Page>
    <Page Include="SamplePages\MarkdownParser\MarkdownParserPage.xaml">
      <SubType>Designer</SubType>
      <Generator>MSBuild:Compile</Generator>
    </Page>
    <Page Include="SamplePages\Mouse\MouseCursorPage.xaml">
      <Generator>MSBuild:Compile</Generator>
      <SubType>Designer</SubType>
    </Page>
    <Page Include="SamplePages\NavigationViewStyles\NavigationViewStylesPage.xaml">
      <Generator>MSBuild:Compile</Generator>
      <SubType>Designer</SubType>
    </Page>
    <Page Include="SamplePages\RssParser\RssParserPage.xaml">
      <SubType>Designer</SubType>
      <Generator>MSBuild:Compile</Generator>
    </Page>
    <Page Include="SamplePages\StaggeredPanel\StaggeredPanelPage.xaml">
      <SubType>Designer</SubType>
      <Generator>MSBuild:Compile</Generator>
    </Page>
    <Page Include="SamplePages\StringExtensions\StringExtensionsPage.xaml">
      <SubType>Designer</SubType>
      <Generator>MSBuild:Compile</Generator>
    </Page>
    <Page Include="SamplePages\TextToolbar\TextToolbarPage.xaml">
      <Generator>MSBuild:Compile</Generator>
      <SubType>Designer</SubType>
    </Page>
    <Page Include="SamplePages\ListViewExtensions\ListViewExtensionsPage.xaml">
      <SubType>Designer</SubType>
      <Generator>MSBuild:Compile</Generator>
    </Page>
    <Page Include="SamplePages\Menu\MenuPage.xaml">
      <Generator>MSBuild:Compile</Generator>
      <SubType>Designer</SubType>
    </Page>
    <Page Include="SamplePages\OrbitView\OrbitViewPage.xaml">
      <SubType>Designer</SubType>
      <Generator>MSBuild:Compile</Generator>
    </Page>
    <Page Include="SamplePages\ThemeListener\ThemeListenerPage.xaml">
      <SubType>Designer</SubType>
      <Generator>MSBuild:Compile</Generator>
    </Page>
    <Page Include="SamplePages\ViewExtensions\ViewExtensionsPage.xaml">
      <Generator>MSBuild:Compile</Generator>
      <SubType>Designer</SubType>
    </Page>
    <Page Include="SamplePages\NetworkHelper\NetworkHelperPage.xaml">
      <Generator>MSBuild:Compile</Generator>
      <SubType>Designer</SubType>
    </Page>
    <Page Include="SamplePages\BackgroundTaskHelper\BackgroundTaskHelperPage.xaml">
      <SubType>Designer</SubType>
      <Generator>MSBuild:Compile</Generator>
    </Page>
    <Page Include="SamplePages\DispatcherHelper\DispatcherHelperPage.xaml">
      <SubType>Designer</SubType>
      <Generator>MSBuild:Compile</Generator>
    </Page>
    <Page Include="SamplePages\Bing Service\BingPage.xaml">
      <Generator>MSBuild:Compile</Generator>
      <SubType>Designer</SubType>
    </Page>
    <Page Include="SamplePages\BladeView\BladePage.xaml">
      <SubType>Designer</SubType>
      <Generator>MSBuild:Compile</Generator>
    </Page>
    <Page Include="SamplePages\Blur\BlurBehaviorPage.xaml">
      <Generator>MSBuild:Compile</Generator>
      <SubType>Designer</SubType>
    </Page>
    <Page Include="SamplePages\AlignmentGrid\AlignmentGridPage.xaml">
      <Generator>MSBuild:Compile</Generator>
      <SubType>Designer</SubType>
    </Page>
    <Page Include="SamplePages\MarkdownTextBlock\MarkdownTextBlockPage.xaml">
      <SubType>Designer</SubType>
      <Generator>MSBuild:Compile</Generator>
    </Page>
    <Page Include="SamplePages\Expander\ExpanderPage.xaml">
      <Generator>MSBuild:Compile</Generator>
      <SubType>Designer</SubType>
    </Page>
    <Page Include="SamplePages\Microsoft Translator Service\MicrosoftTranslatorPage.xaml">
      <Generator>MSBuild:Compile</Generator>
      <SubType>Designer</SubType>
    </Page>
    <Page Include="SamplePages\OneDrive Service\FoldersPickerControl.xaml">
      <Generator>MSBuild:Compile</Generator>
      <SubType>Designer</SubType>
    </Page>
    <Page Include="SamplePages\OneDrive Service\OneDrivePage.xaml">
      <Generator>MSBuild:Compile</Generator>
      <SubType>Designer</SubType>
    </Page>
    <Page Include="SamplePages\Analytics\AnalyticsPage.xaml">
      <Generator>MSBuild:Compile</Generator>
      <SubType>Designer</SubType>
    </Page>
    <Page Include="SamplePages\Saturation\SaturationBehaviorPage.xaml">
      <SubType>Designer</SubType>
      <Generator>MSBuild:Compile</Generator>
    </Page>
    <Page Include="SamplePages\TileControl\TileControlPage.xaml">
      <Generator>MSBuild:Compile</Generator>
      <SubType>Designer</SubType>
    </Page>
    <Page Include="SamplePages\RadialProgressBar\RadialProgressBarPage.xaml">
      <Generator>MSBuild:Compile</Generator>
      <SubType>Designer</SubType>
    </Page>
    <Page Include="SamplePages\ScrollHeader\ScrollHeaderPage.xaml">
      <Generator>MSBuild:Compile</Generator>
      <SubType>Designer</SubType>
    </Page>
    <Page Include="SamplePages\DropShadowPanel\DropShadowPanelPage.xaml">
      <SubType>Designer</SubType>
      <Generator>MSBuild:Compile</Generator>
    </Page>
    <Page Include="SamplePages\GridSplitter\GridSplitterPage.xaml">
      <SubType>Designer</SubType>
      <Generator>MSBuild:Compile</Generator>
    </Page>
    <Page Include="SamplePages\FadeHeader\FadeHeaderBehaviorPage.xaml">
      <Generator>MSBuild:Compile</Generator>
      <SubType>Designer</SubType>
    </Page>
    <Page Include="SamplePages\Incremental Loading Collection\IncrementalLoadingCollectionPage.xaml">
      <Generator>MSBuild:Compile</Generator>
      <SubType>Designer</SubType>
    </Page>
    <Page Include="SamplePages\Light\LightBehaviorPage.xaml">
      <SubType>Designer</SubType>
      <Generator>MSBuild:Compile</Generator>
    </Page>
    <Page Include="SamplePages\LinkedIn Service\LinkedInPage.xaml">
      <SubType>Designer</SubType>
      <Generator>MSBuild:Compile</Generator>
    </Page>
    <Page Include="SamplePages\Loading\LoadingPage.xaml">
      <Generator>MSBuild:Compile</Generator>
      <SubType>Designer</SubType>
    </Page>
    <Page Include="SamplePages\MasterDetailsView\MasterDetailsViewPage.xaml">
      <SubType>Designer</SubType>
      <Generator>MSBuild:Compile</Generator>
    </Page>
    <Page Include="SamplePages\Microsoft Graph Service\MicrosoftGraphPage.xaml">
      <Generator>MSBuild:Compile</Generator>
      <SubType>Designer</SubType>
    </Page>
    <Page Include="SamplePages\Microsoft Graph Service\SendMessageContentDialog.xaml">
      <Generator>MSBuild:Compile</Generator>
      <SubType>Designer</SubType>
    </Page>
    <Page Include="SamplePages\ImageCache\ImageCachePage.xaml">
      <Generator>MSBuild:Compile</Generator>
      <SubType>Designer</SubType>
    </Page>
    <Page Include="SamplePages\ParallaxService\ParallaxPage.xaml">
      <SubType>Designer</SubType>
      <Generator>MSBuild:Compile</Generator>
    </Page>
    <Page Include="SamplePages\PrintHelper\PrintHelperPage.xaml">
      <Generator>MSBuild:Compile</Generator>
      <SubType>Designer</SubType>
    </Page>
    <Page Include="SamplePages\ReorderGridAnimation\ReorderGridPage.xaml">
      <SubType>Designer</SubType>
      <Generator>MSBuild:Compile</Generator>
    </Page>
    <Page Include="SamplePages\RotatorTile\RotatorTilePage.xaml">
      <Generator>MSBuild:Compile</Generator>
      <SubType>Designer</SubType>
    </Page>
    <Page Include="SamplePages\LiveTile\LiveTilePage.xaml">
      <Generator>MSBuild:Compile</Generator>
      <SubType>Designer</SubType>
    </Page>
    <Page Include="SamplePages\Offset\OffsetBehaviorPage.xaml">
      <SubType>Designer</SubType>
      <Generator>MSBuild:Compile</Generator>
    </Page>
    <Page Include="SamplePages\Fade\FadeBehaviorPage.xaml">
      <SubType>Designer</SubType>
      <Generator>MSBuild:Compile</Generator>
    </Page>
    <Page Include="SamplePages\Object Storage\ObjectStoragePage.xaml">
      <SubType>Designer</SubType>
      <Generator>MSBuild:Compile</Generator>
    </Page>
    <Page Include="SamplePages\SurfaceDialTextbox\SurfaceDialTextboxPage.xaml">
      <SubType>Designer</SubType>
      <Generator>MSBuild:Compile</Generator>
    </Page>
    <Page Include="SamplePages\SystemInformation\SystemInformationPage.xaml">
      <Generator>MSBuild:Compile</Generator>
      <SubType>Designer</SubType>
    </Page>
    <Page Include="SamplePages\TextBoxMask\TextBoxMaskPage.xaml">
      <Generator>MSBuild:Compile</Generator>
      <SubType>Designer</SubType>
    </Page>
    <Page Include="SamplePages\TextBoxRegex\TextBoxRegexPage.xaml">
      <SubType>Designer</SubType>
      <Generator>MSBuild:Compile</Generator>
    </Page>
    <Page Include="SamplePages\Toast\ToastPage.xaml">
      <Generator>MSBuild:Compile</Generator>
      <SubType>Designer</SubType>
    </Page>
    <Page Include="SamplePages\Twitter Service\TwitterPage.xaml">
      <Generator>MSBuild:Compile</Generator>
      <SubType>Designer</SubType>
    </Page>
    <Page Include="SamplePages\Facebook Service\FacebookPage.xaml">
      <Generator>MSBuild:Compile</Generator>
      <SubType>Designer</SubType>
    </Page>
    <Page Include="SamplePages\HamburgerMenu\HamburgerMenuPage.xaml">
      <Generator>MSBuild:Compile</Generator>
      <SubType>Designer</SubType>
    </Page>
    <Page Include="SamplePages\HeaderedTextBlock\HeaderedTextBlockPage.xaml">
      <SubType>Designer</SubType>
      <Generator>MSBuild:Compile</Generator>
    </Page>
    <Page Include="SamplePages\ImageEx\ImageExPage.xaml">
      <Generator>MSBuild:Compile</Generator>
      <SubType>Designer</SubType>
    </Page>
    <Page Include="SamplePages\Visual Extensions\VisualExtensionsPage.xaml">
      <SubType>Designer</SubType>
      <Generator>MSBuild:Compile</Generator>
    </Page>
    <Page Include="SamplePages\WeatherLiveTileAndToast\WeatherLiveTileAndToastPage.xaml">
      <SubType>Designer</SubType>
      <Generator>MSBuild:Compile</Generator>
    </Page>
    <Page Include="SamplePages\PullToRefreshListView\PullToRefreshListViewPage.xaml">
      <SubType>Designer</SubType>
      <Generator>MSBuild:Compile</Generator>
    </Page>
    <Page Include="SamplePages\RadialGauge\RadialGaugePage.xaml">
      <Generator>MSBuild:Compile</Generator>
      <SubType>Designer</SubType>
    </Page>
    <Page Include="SamplePages\RangeSelector\RangeSelectorPage.xaml">
      <Generator>MSBuild:Compile</Generator>
      <SubType>Designer</SubType>
    </Page>
    <Page Include="SamplePages\Rotate\RotateBehaviorPage.xaml">
      <SubType>Designer</SubType>
      <Generator>MSBuild:Compile</Generator>
    </Page>
    <Page Include="SamplePages\Scale\ScaleBehaviorPage.xaml">
      <SubType>Designer</SubType>
      <Generator>MSBuild:Compile</Generator>
    </Page>
    <Page Include="SamplePages\SlidableListItem\SlidableListItemPage.xaml">
      <SubType>Designer</SubType>
      <Generator>MSBuild:Compile</Generator>
    </Page>
    <Page Include="SamplePages\WrapPanel\WrapPanelPage.xaml">
      <Generator>MSBuild:Compile</Generator>
      <SubType>Designer</SubType>
    </Page>
    <Page Include="Shell.xaml">
      <Generator>MSBuild:Compile</Generator>
      <SubType>Designer</SubType>
    </Page>
    <Page Include="Pages\About.xaml">
      <SubType>Designer</SubType>
      <Generator>MSBuild:Compile</Generator>
    </Page>
    <Page Include="SamplePages\AdaptiveGridView\AdaptiveGridViewPage.xaml">
      <SubType>Designer</SubType>
      <Generator>MSBuild:Compile</Generator>
    </Page>
  </ItemGroup>
  <ItemGroup>
    <ProjectReference Include="..\Microsoft.Toolkit.Parsers\Microsoft.Toolkit.Parsers.csproj">
      <Project>{42CA4935-54BE-42EA-AC19-992378C08DE6}</Project>
      <Name>Microsoft.Toolkit.Parsers</Name>
    </ProjectReference>
    <ProjectReference Include="..\Microsoft.Toolkit.Services\Microsoft.Toolkit.Services.csproj">
      <Project>{34398053-fc70-4243-84f9-f355defff66d}</Project>
      <Name>Microsoft.Toolkit.Services</Name>
    </ProjectReference>
    <ProjectReference Include="..\Microsoft.Toolkit.Uwp.DeveloperTools\Microsoft.Toolkit.Uwp.DeveloperTools.csproj">
      <Project>{e7697922-9555-4cfb-aee0-c5f4d657e559}</Project>
      <Name>Microsoft.Toolkit.Uwp.DeveloperTools</Name>
    </ProjectReference>
    <ProjectReference Include="..\Microsoft.Toolkit.Uwp.Connectivity\Microsoft.Toolkit.Uwp.Connectivity.csproj">
      <Project>{b1e850ff-dde6-44d5-a830-34250e97a687}</Project>
      <Name>Microsoft.Toolkit.Uwp.Connectivity</Name>
    </ProjectReference>
    <ProjectReference Include="..\Microsoft.Toolkit.Uwp.Notifications\Microsoft.Toolkit.Uwp.Notifications.csproj">
      <Project>{97ee849b-403c-490e-80ed-d19d7cc153fd}</Project>
      <Name>Microsoft.Toolkit.Uwp.Notifications</Name>
    </ProjectReference>
    <ProjectReference Include="..\Microsoft.Toolkit.Uwp.Samples.BackgroundTasks\Microsoft.Toolkit.Uwp.Samples.BackgroundTasks.csproj">
      <Project>{1ae2cb5c-58a0-4f12-8e6f-2cd4aaadb34c}</Project>
      <Name>Microsoft.Toolkit.Uwp.Samples.BackgroundTasks</Name>
    </ProjectReference>
    <ProjectReference Include="..\Microsoft.Toolkit.Uwp.Services\Microsoft.Toolkit.Uwp.Services.csproj">
      <Project>{7189a42d-6f1a-4fa3-8e00-e2c14fdf167a}</Project>
      <Name>Microsoft.Toolkit.Uwp.Services</Name>
    </ProjectReference>
    <ProjectReference Include="..\Microsoft.Toolkit\Microsoft.Toolkit.csproj">
      <Project>{6fe128a8-cefa-4a61-a987-ec92de6b538e}</Project>
      <Name>Microsoft.Toolkit</Name>
    </ProjectReference>
    <ProjectReference Include="..\Microsoft.Toolkit.Uwp.UI.Animations\Microsoft.Toolkit.Uwp.UI.Animations.csproj">
      <Project>{b24a296c-b3eb-4e06-a64e-74ac2d1acc91}</Project>
      <Name>Microsoft.Toolkit.Uwp.UI.Animations</Name>
    </ProjectReference>
    <ProjectReference Include="..\Microsoft.Toolkit.Uwp.UI.Controls\Microsoft.Toolkit.Uwp.UI.Controls.csproj">
      <Project>{e9faabfb-d726-42c1-83c1-cb46a29fea81}</Project>
      <Name>Microsoft.Toolkit.Uwp.UI.Controls</Name>
    </ProjectReference>
    <ProjectReference Include="..\Microsoft.Toolkit.Uwp.UI\Microsoft.Toolkit.Uwp.UI.csproj">
      <Project>{3dd8aa7c-3569-4e51-992f-0c2257e8878e}</Project>
      <Name>Microsoft.Toolkit.Uwp.UI</Name>
    </ProjectReference>
    <ProjectReference Include="..\Microsoft.Toolkit.Uwp\Microsoft.Toolkit.Uwp.csproj">
      <Project>{805F80DF-75C6-4C2F-8FD9-B47F6D0DF5A3}</Project>
      <Name>Microsoft.Toolkit.Uwp</Name>
    </ProjectReference>
  </ItemGroup>
  <ItemGroup />
  <PropertyGroup Condition=" '$(VisualStudioVersion)' == '' or '$(VisualStudioVersion)' &lt; '14.0' ">
    <VisualStudioVersion>14.0</VisualStudioVersion>
  </PropertyGroup>
  <Import Project="$(MSBuildExtensionsPath)\Microsoft\WindowsXaml\v$(VisualStudioVersion)\Microsoft.Windows.UI.Xaml.CSharp.targets" />
  <PropertyGroup Condition="'$(Configuration)' == 'Debug'">
    <_GenerateAppxManifestDependsOn>
      ModifyAppXPackageDebug;
      $(_GenerateAppxManifestDependsOn)
    </_GenerateAppxManifestDependsOn>
  </PropertyGroup>
  <PropertyGroup Condition="'$(Configuration)' == 'Release'">
    <_GenerateAppxManifestDependsOn>
      ModifyAppXPackageRelease;
      $(_GenerateAppxManifestDependsOn)
    </_GenerateAppxManifestDependsOn>
  </PropertyGroup>
  <Target Name="ModifyAppXPackageDebug" Condition="'$(BuildingProject)' == 'true'">
    <ItemGroup>
      <toolkit_docs Include="$(SolutionDir)docs\**\*" />
    </ItemGroup>
    <ItemGroup>
      <AppxPackagePayload Include="@(toolkit_docs)">
        <TargetPath>docs/%(RecursiveDir)%(FileName)%(Extension)</TargetPath>
      </AppxPackagePayload>
    </ItemGroup>
  </Target>
  <Target Name="ModifyAppXPackageRelease" Condition="'$(BuildingProject)' == 'true'">
    <ItemGroup>
      <toolkit_docs Include="$(SolutionDir)docs\**\*.md" />
    </ItemGroup>
    <ItemGroup>
      <AppxPackagePayload Include="@(toolkit_docs)">
        <TargetPath>docs/%(RecursiveDir)%(FileName)%(Extension)</TargetPath>
      </AppxPackagePayload>
    </ItemGroup>
  </Target>
  <!-- https://weblogs.asp.net/rweigelt/disable-warnings-in-generated-c-files-of-uwp-app -->
  <Target Name="PragmaWarningDisablePrefixer" AfterTargets="MarkupCompilePass2">
    <ItemGroup>
      <GeneratedCSFiles Include="**\*.g.cs;**\*.g.i.cs" />
    </ItemGroup>
    <Message Text="CSFiles: @(GeneratedCSFiles->'&quot;%(Identity)&quot;')" />
    <Exec Command="for %%f in (@(GeneratedCSFiles->'&quot;%(Identity)&quot;')) do echo #pragma warning disable &gt; %%f.temp &amp;&amp; type %%f | findstr /v /b &quot;#pragma&quot; &gt;&gt; %%f.temp &amp;&amp; move /y %%f.temp %%f &gt; NUL" />
  </Target>
</Project><|MERGE_RESOLUTION|>--- conflicted
+++ resolved
@@ -474,11 +474,9 @@
       <SubType>Designer</SubType>
     </Content>
     <Content Include="SamplePages\StaggeredPanel\StaggeredPanel.bind" />
-<<<<<<< HEAD
     <Content Include="SamplePages\NavigationViewStyles\NavigationViewStylesXaml.bind">
       <SubType>Designer</SubType>
     </Content>
-=======
     <Content Include="SamplePages\BackdropBlurBrush\BackdropBlurBrushXaml.bind" />
     <Content Include="SamplePages\BackdropInvertBrush\BackdropInvertBrushXaml.bind" />
     <Content Include="SamplePages\BackdropGammaTransferBrush\BackdropGammaTransferBrushXaml.bind">
@@ -489,7 +487,6 @@
     </Content>
     <Content Include="SamplePages\BackdropSaturationBrush\BackdropSaturationBrushXaml.bind" />
     <Content Include="SamplePages\ImageBlendBrush\ImageBlendBrushXaml.bind" />
->>>>>>> 7e050a05
   </ItemGroup>
   <ItemGroup>
     <Compile Include="App.xaml.cs">
