--- conflicted
+++ resolved
@@ -510,16 +510,13 @@
     <Content Include="SamplePages\PrintHelper\PrintHelperXaml.bind">
       <SubType>Designer</SubType>
     </Content>
-<<<<<<< HEAD
     <Content Include="SamplePages\CameraPreview\CameraPreviewXaml.bind" />
-=======
     <Content Include="SamplePages\AadLogin\AadLoginCode.bind" />
     <Content Include="SamplePages\AadLogin\AadLoginXaml.bind" />
     <Content Include="SamplePages\PeoplePicker\PeoplePickerXaml.bind" />
     <Content Include="SamplePages\ProfileCard\ProfileCardXaml.bind" />
     <Content Include="SamplePages\SharePointFileList\SharePointFileListCode.bind" />
     <Content Include="SamplePages\SharePointFileList\SharePointFileListXaml.bind" />
->>>>>>> 4381c307
     <Content Include="SamplePages\GazeInteraction\GazeInteractionXaml.bind">
       <SubType>Designer</SubType>
     </Content>
