﻿<?xml version="1.0" encoding="utf-8"?>
<Project ToolsVersion="14.0" DefaultTargets="Build" xmlns="http://schemas.microsoft.com/developer/msbuild/2003">
  <Import Project="$(MSBuildExtensionsPath)\$(MSBuildToolsVersion)\Microsoft.Common.props" Condition="Exists('$(MSBuildExtensionsPath)\$(MSBuildToolsVersion)\Microsoft.Common.props')" />
  <PropertyGroup>
    <Configuration Condition=" '$(Configuration)' == '' ">Debug</Configuration>
    <Platform Condition=" '$(Platform)' == '' ">x86</Platform>
    <ProjectGuid>{719C43C6-8753-4395-ADAA-2FCC70F76BF3}</ProjectGuid>
    <OutputType>AppContainerExe</OutputType>
    <AppDesignerFolder>Properties</AppDesignerFolder>
    <RootNamespace>Microsoft.Toolkit.Uwp.SampleApp</RootNamespace>
    <AssemblyName>Microsoft.Toolkit.Uwp.SampleApp</AssemblyName>
    <DefaultLanguage>en-US</DefaultLanguage>
    <TargetPlatformIdentifier>UAP</TargetPlatformIdentifier>
    <TargetPlatformVersion>10.0.14393.0</TargetPlatformVersion>
    <TargetPlatformMinVersion>10.0.10586.0</TargetPlatformMinVersion>
    <MinimumVisualStudioVersion>14</MinimumVisualStudioVersion>
    <FileAlignment>512</FileAlignment>
    <ProjectTypeGuids>{A5A43C5B-DE2A-4C0C-9213-0A381AF9435A};{FAE04EC0-301F-11D3-BF4B-00C04F79EFBC}</ProjectTypeGuids>
    <PackageCertificateKeyFile>Microsoft.Toolkit.Uwp.SampleApp_TemporaryKey.pfx</PackageCertificateKeyFile>
    <AppxAutoIncrementPackageRevision>True</AppxAutoIncrementPackageRevision>
    <AppxBundle>Always</AppxBundle>
    <AppxBundlePlatforms>x64</AppxBundlePlatforms>
  </PropertyGroup>
  <PropertyGroup Condition="'$(Configuration)|$(Platform)' == 'Debug|x86'">
    <DebugSymbols>true</DebugSymbols>
    <OutputPath>bin\x86\Debug\</OutputPath>
    <DefineConstants>DEBUG;TRACE;NETFX_CORE;WINDOWS_UWP</DefineConstants>
    <NoWarn>;2008</NoWarn>
    <DebugType>full</DebugType>
    <PlatformTarget>x86</PlatformTarget>
    <UseVSHostingProcess>false</UseVSHostingProcess>
    <ErrorReport>prompt</ErrorReport>
    <Prefer32Bit>true</Prefer32Bit>
    <DocumentationFile>
    </DocumentationFile>
    <CodeAnalysisRuleSet>microsoft.toolkit.uwp.sampleapp.ruleset</CodeAnalysisRuleSet>
  </PropertyGroup>
  <PropertyGroup Condition="'$(Configuration)|$(Platform)' == 'Release|x86'">
    <OutputPath>bin\x86\Release\</OutputPath>
    <DefineConstants>TRACE;NETFX_CORE;WINDOWS_UWP</DefineConstants>
    <Optimize>true</Optimize>
    <NoWarn>;2008</NoWarn>
    <DebugType>pdbonly</DebugType>
    <PlatformTarget>x86</PlatformTarget>
    <UseVSHostingProcess>false</UseVSHostingProcess>
    <ErrorReport>prompt</ErrorReport>
    <Prefer32Bit>true</Prefer32Bit>
    <UseDotNetNativeToolchain>true</UseDotNetNativeToolchain>
    <RunCodeAnalysis>true</RunCodeAnalysis>
    <TreatWarningsAsErrors>true</TreatWarningsAsErrors>
    <DocumentationFile>
    </DocumentationFile>
    <CodeAnalysisRuleSet>microsoft.toolkit.uwp.sampleapp.ruleset</CodeAnalysisRuleSet>
  </PropertyGroup>
  <PropertyGroup Condition="'$(Configuration)|$(Platform)' == 'Debug|ARM'">
    <DebugSymbols>true</DebugSymbols>
    <OutputPath>bin\ARM\Debug\</OutputPath>
    <DefineConstants>DEBUG;TRACE;NETFX_CORE;WINDOWS_UWP</DefineConstants>
    <NoWarn>;2008</NoWarn>
    <DebugType>full</DebugType>
    <PlatformTarget>ARM</PlatformTarget>
    <UseVSHostingProcess>false</UseVSHostingProcess>
    <ErrorReport>prompt</ErrorReport>
    <Prefer32Bit>true</Prefer32Bit>
    <CodeAnalysisRuleSet>microsoft.toolkit.uwp.sampleapp.ruleset</CodeAnalysisRuleSet>
  </PropertyGroup>
  <PropertyGroup Condition="'$(Configuration)|$(Platform)' == 'Release|ARM'">
    <OutputPath>bin\ARM\Release\</OutputPath>
    <DefineConstants>TRACE;NETFX_CORE;WINDOWS_UWP</DefineConstants>
    <Optimize>true</Optimize>
    <NoWarn>;2008</NoWarn>
    <DebugType>pdbonly</DebugType>
    <PlatformTarget>ARM</PlatformTarget>
    <UseVSHostingProcess>false</UseVSHostingProcess>
    <ErrorReport>prompt</ErrorReport>
    <Prefer32Bit>true</Prefer32Bit>
    <UseDotNetNativeToolchain>true</UseDotNetNativeToolchain>
    <RunCodeAnalysis>true</RunCodeAnalysis>
    <TreatWarningsAsErrors>true</TreatWarningsAsErrors>
    <DocumentationFile>
    </DocumentationFile>
    <CodeAnalysisRuleSet>microsoft.toolkit.uwp.sampleapp.ruleset</CodeAnalysisRuleSet>
  </PropertyGroup>
  <PropertyGroup Condition="'$(Configuration)|$(Platform)' == 'Debug|x64'">
    <DebugSymbols>true</DebugSymbols>
    <OutputPath>bin\x64\Debug\</OutputPath>
    <DefineConstants>DEBUG;TRACE;NETFX_CORE;WINDOWS_UWP</DefineConstants>
    <NoWarn>;2008</NoWarn>
    <DebugType>full</DebugType>
    <PlatformTarget>x64</PlatformTarget>
    <UseVSHostingProcess>false</UseVSHostingProcess>
    <ErrorReport>prompt</ErrorReport>
    <Prefer32Bit>true</Prefer32Bit>
    <CodeAnalysisRuleSet>microsoft.toolkit.uwp.sampleapp.ruleset</CodeAnalysisRuleSet>
  </PropertyGroup>
  <PropertyGroup Condition="'$(Configuration)|$(Platform)' == 'Release|x64'">
    <OutputPath>bin\x64\Release\</OutputPath>
    <DefineConstants>TRACE;NETFX_CORE;WINDOWS_UWP</DefineConstants>
    <Optimize>true</Optimize>
    <NoWarn>;2008</NoWarn>
    <DebugType>pdbonly</DebugType>
    <PlatformTarget>x64</PlatformTarget>
    <UseVSHostingProcess>false</UseVSHostingProcess>
    <ErrorReport>prompt</ErrorReport>
    <Prefer32Bit>true</Prefer32Bit>
    <UseDotNetNativeToolchain>true</UseDotNetNativeToolchain>
    <RunCodeAnalysis>true</RunCodeAnalysis>
    <TreatWarningsAsErrors>true</TreatWarningsAsErrors>
    <DocumentationFile>
    </DocumentationFile>
    <CodeAnalysisRuleSet>microsoft.toolkit.uwp.sampleapp.ruleset</CodeAnalysisRuleSet>
  </PropertyGroup>
  <ItemGroup>
    <!-- A reference to the entire .Net Framework and Windows SDK are automatically included -->
    <Content Include="Assets\Helpers.png" />
    <Content Include="Assets\NotificationAssets\Cloudy-Square.png" />
    <Content Include="Assets\NotificationAssets\Cloudy.png" />
    <Content Include="Assets\NotificationAssets\Drizzle-Square.png" />
    <Content Include="Assets\NotificationAssets\Drizzle.png" />
    <Content Include="Assets\NotificationAssets\Haze-Square.png" />
    <Content Include="Assets\NotificationAssets\Haze.png" />
    <Content Include="Assets\NotificationAssets\Mostly Cloudy-Background.jpg" />
    <Content Include="Assets\NotificationAssets\Mostly Cloudy-Square.png" />
    <Content Include="Assets\NotificationAssets\Mostly Cloudy.png" />
    <Content Include="Assets\NotificationAssets\Slight Drizzle-Square.png" />
    <Content Include="Assets\NotificationAssets\Slight Drizzle.png" />
    <Content Include="Assets\NotificationAssets\Snow-Square.png" />
    <Content Include="Assets\NotificationAssets\Snow.png" />
    <Content Include="Assets\NotificationAssets\Sunny-Square.png" />
    <Content Include="Assets\NotificationAssets\Sunny.png" />
    <Content Include="Assets\NotificationAssets\Thunderstorms-Square.png" />
    <Content Include="Assets\NotificationAssets\Thunderstorms.png" />
    <Content Include="Assets\Photos\BigFourSummerHeat.png" />
    <Content Include="Assets\Photos\BisonBadlandsChillin.png" />
    <Content Include="Assets\Photos\ColumbiaRiverGorge.png" />
    <Content Include="Assets\Photos\GiantSlabInOregon.png" />
    <Content Include="Assets\Photos\GrandTetons.png" />
    <Content Include="Assets\Photos\ImageExPlaceholder.jpg" />
    <Content Include="Assets\Photos\LakeAnnMushroom.png" />
    <Content Include="Assets\Photos\LunchBreak.png" />
    <Content Include="Assets\Photos\MilkyWayStHelensHikePurple.png" />
    <Content Include="Assets\Photos\MitchellButtes.png" />
    <Content Include="Assets\Photos\MultnomahFalls.png" />
    <Content Include="Assets\Photos\NorthernCascadesReflection.png" />
    <Content Include="Assets\Photos\NovemberHikeWaterfall.png" />
    <Content Include="Assets\Photos\OregonWineryNamaste.png" />
    <Content Include="Assets\Photos\Owl.png" />
    <Content Include="Assets\Photos\PaintedHillsPathway.png" />
    <Content Include="Assets\Photos\RunningDogPacificCity.png" />
    <Content Include="Assets\Photos\ShootingOnAutoOnTheDrone.png" />
    <Content Include="Assets\Photos\SmithnRockDownTheRiverView.png" />
    <Content Include="Assets\Photos\SnowyInterbayt.png" />
    <Content Include="Assets\Photos\SpeedTripleAtristsPoint.png" />
    <Content Include="Assets\Photos\Van.png" />
    <Content Include="Assets\Photos\WestSeattleView.png" />
    <Content Include="Assets\ToolkitLogoTransparent.png" />
    <Content Include="Assets\UWPCommunityToolkitSampleAppAppList.scale-100.png" />
    <Content Include="Assets\UWPCommunityToolkitSampleAppAppList.scale-125.png" />
    <Content Include="Assets\UWPCommunityToolkitSampleAppAppList.scale-150.png" />
    <Content Include="Assets\UWPCommunityToolkitSampleAppAppList.scale-200.png" />
    <Content Include="Assets\UWPCommunityToolkitSampleAppAppList.scale-400.png" />
    <Content Include="Assets\UWPCommunityToolkitSampleAppAppList.targetsize-16.png" />
    <Content Include="Assets\UWPCommunityToolkitSampleAppAppList.targetsize-16_altform-unplated.png" />
    <Content Include="Assets\UWPCommunityToolkitSampleAppAppList.targetsize-20.png" />
    <Content Include="Assets\UWPCommunityToolkitSampleAppAppList.targetsize-20_altform-unplated.png" />
    <Content Include="Assets\UWPCommunityToolkitSampleAppAppList.targetsize-24.png" />
    <Content Include="Assets\UWPCommunityToolkitSampleAppAppList.targetsize-24_altform-unplated.png" />
    <Content Include="Assets\UWPCommunityToolkitSampleAppAppList.targetsize-256.png" />
    <Content Include="Assets\UWPCommunityToolkitSampleAppAppList.targetsize-256_altform-unplated.png" />
    <Content Include="Assets\UWPCommunityToolkitSampleAppAppList.targetsize-30.png" />
    <Content Include="Assets\UWPCommunityToolkitSampleAppAppList.targetsize-30_altform-unplated.png" />
    <Content Include="Assets\UWPCommunityToolkitSampleAppAppList.targetsize-32.png" />
    <Content Include="Assets\UWPCommunityToolkitSampleAppAppList.targetsize-32_altform-unplated.png" />
    <Content Include="Assets\UWPCommunityToolkitSampleAppAppList.targetsize-36.png" />
    <Content Include="Assets\UWPCommunityToolkitSampleAppAppList.targetsize-36_altform-unplated.png" />
    <Content Include="Assets\UWPCommunityToolkitSampleAppAppList.targetsize-40.png" />
    <Content Include="Assets\UWPCommunityToolkitSampleAppAppList.targetsize-40_altform-unplated.png" />
    <Content Include="Assets\UWPCommunityToolkitSampleAppAppList.targetsize-48.png" />
    <Content Include="Assets\UWPCommunityToolkitSampleAppAppList.targetsize-48_altform-unplated.png" />
    <Content Include="Assets\UWPCommunityToolkitSampleAppAppList.targetsize-60.png" />
    <Content Include="Assets\UWPCommunityToolkitSampleAppAppList.targetsize-60_altform-unplated.png" />
    <Content Include="Assets\UWPCommunityToolkitSampleAppAppList.targetsize-64.png" />
    <Content Include="Assets\UWPCommunityToolkitSampleAppAppList.targetsize-64_altform-unplated.png" />
    <Content Include="Assets\UWPCommunityToolkitSampleAppAppList.targetsize-72.png" />
    <Content Include="Assets\UWPCommunityToolkitSampleAppAppList.targetsize-72_altform-unplated.png" />
    <Content Include="Assets\UWPCommunityToolkitSampleAppAppList.targetsize-80.png" />
    <Content Include="Assets\UWPCommunityToolkitSampleAppAppList.targetsize-80_altform-unplated.png" />
    <Content Include="Assets\UWPCommunityToolkitSampleAppAppList.targetsize-96.png" />
    <Content Include="Assets\UWPCommunityToolkitSampleAppAppList.targetsize-96_altform-unplated.png" />
    <Content Include="Assets\UWPCommunityToolkitSampleAppBadgeLogo.scale-100.png" />
    <Content Include="Assets\UWPCommunityToolkitSampleAppBadgeLogo.scale-125.png" />
    <Content Include="Assets\UWPCommunityToolkitSampleAppBadgeLogo.scale-150.png" />
    <Content Include="Assets\UWPCommunityToolkitSampleAppBadgeLogo.scale-200.png" />
    <Content Include="Assets\UWPCommunityToolkitSampleAppBadgeLogo.scale-400.png" />
    <Content Include="Assets\UWPCommunityToolkitSampleAppLargeTile.scale-100.png" />
    <Content Include="Assets\UWPCommunityToolkitSampleAppLargeTile.scale-125.png" />
    <Content Include="Assets\UWPCommunityToolkitSampleAppLargeTile.scale-150.png" />
    <Content Include="Assets\UWPCommunityToolkitSampleAppLargeTile.scale-200.png" />
    <Content Include="Assets\UWPCommunityToolkitSampleAppLargeTile.scale-400.png" />
    <Content Include="Assets\UWPCommunityToolkitSampleAppMedTile.scale-100.png" />
    <Content Include="Assets\UWPCommunityToolkitSampleAppMedTile.scale-125.png" />
    <Content Include="Assets\UWPCommunityToolkitSampleAppMedTile.scale-150.png" />
    <Content Include="Assets\UWPCommunityToolkitSampleAppMedTile.scale-200.png" />
    <Content Include="Assets\UWPCommunityToolkitSampleAppMedTile.scale-400.png" />
    <Content Include="Assets\UWPCommunityToolkitSampleAppSmallTile.scale-100.png" />
    <Content Include="Assets\UWPCommunityToolkitSampleAppSmallTile.scale-125.png" />
    <Content Include="Assets\UWPCommunityToolkitSampleAppSmallTile.scale-150.png" />
    <Content Include="Assets\UWPCommunityToolkitSampleAppSmallTile.scale-200.png" />
    <Content Include="Assets\UWPCommunityToolkitSampleAppSmallTile.scale-400.png" />
    <Content Include="Assets\UWPCommunityToolkitSampleAppSplashScreen.scale-100.png" />
    <Content Include="Assets\UWPCommunityToolkitSampleAppSplashScreen.scale-125.png" />
    <Content Include="Assets\UWPCommunityToolkitSampleAppSplashScreen.scale-150.png" />
    <Content Include="Assets\UWPCommunityToolkitSampleAppSplashScreen.scale-200.png" />
    <Content Include="Assets\UWPCommunityToolkitSampleAppSplashScreen.scale-400.png" />
    <Content Include="Assets\UWPCommunityToolkitSampleAppStoreLogo.scale-100.png" />
    <Content Include="Assets\UWPCommunityToolkitSampleAppStoreLogo.scale-125.png" />
    <Content Include="Assets\ToolkitLogo.png" />
    <Content Include="Assets\UWPCommunityToolkitSampleAppStoreLogo.scale-150.png" />
    <Content Include="Assets\UWPCommunityToolkitSampleAppStoreLogo.scale-200.png" />
    <Content Include="Assets\UWPCommunityToolkitSampleAppStoreLogo.scale-400.png" />
    <Content Include="Assets\UWPCommunityToolkitSampleAppWideTile.scale-100.png" />
    <Content Include="Assets\UWPCommunityToolkitSampleAppWideTile.scale-125.png" />
    <Content Include="Assets\UWPCommunityToolkitSampleAppWideTile.scale-150.png" />
    <Content Include="Assets\UWPCommunityToolkitSampleAppWideTile.scale-200.png" />
    <Content Include="Assets\UWPCommunityToolkitSampleAppWideTile.scale-400.png" />
    <Content Include="Assets\Wide310x150Logo.scale-400.png" />
    <Content Include="Icons\Animations.png" />
    <Content Include="Icons\About.png" />
    <Content Include="Icons\Helpers.png" />
    <Content Include="Icons\Foundation.png" />
    <Content Include="Icons\Layouts.png" />
    <Content Include="Icons\Notifications.png" />
    <Content Include="Icons\Services.png" />
    <Content Include="SamplePages\Bing Service\BingCode.bind" />
    <Content Include="SamplePages\Bing Service\icon.png" />
    <Content Include="SamplePages\BladeView\BladeView.png" />
    <Content Include="SamplePages\Blur\BlurBehavior.png" />
    <Content Include="SamplePages\DropShadowPanel\DropShadowPanel.png" />
    <Content Include="SamplePages\FadeHeader\FadeHeaderBehavior.png" />
    <Content Include="SamplePages\DropShadowPanel\Trex.png" />
    <Content Include="SamplePages\DropShadowPanel\Unicorn.png" />
    <Content Include="SamplePages\GridSplitter\GridSplitter.png" />
    <Content Include="SamplePages\Facebook Service\FacebookLogo.png" />
    <Content Include="SamplePages\Fade\FadeBehavior.png" />
    <Content Include="SamplePages\HamburgerMenu\HamburgerMenu.png" />
    <Content Include="SamplePages\HeaderedTextBlock\HeaderedTextBlock.png" />
    <Content Include="SamplePages\ImageCache\ImageEx.png" />
    <Content Include="SamplePages\ImageEx\ImageEx.png" />
    <Content Include="SamplePages\Incremental Loading Collection\icon.png" />
    <Content Include="SamplePages\LinkedIn Service\LinkedInLogo.png" />
    <Content Include="SamplePages\MasterDetailsView\MasterDetailsView.png" />
    <Content Include="SamplePages\Microsoft Graph Service\OfficeLogo.png" />
    <Content Include="SamplePages\Microsoft Graph Service\user.png" />
    <Content Include="SamplePages\Offset\OffsetBehavior.png" />
    <Content Include="SamplePages\PrintHelper\PrintHelper.png" />
    <Content Include="SamplePages\PullToRefreshListView\PullToRefreshListView.png" />
    <Content Include="SamplePages\QuickReturnHeader\QuickReturnHeader.png" />
    <Content Include="SamplePages\RadialGauge\RadialGauge.png" />
    <Content Include="SamplePages\RangeSelector\RangeSelector.png" />
    <Content Include="SamplePages\AdaptiveGridView\AdaptiveGridView.png" />
    <Content Include="SamplePages\Rotate\RotateBehavior.png" />
    <Content Include="SamplePages\LiveTile\icon.jpg" />
    <Content Include="SamplePages\RotatorTile\RotatorTile.png" />
    <Content Include="SamplePages\Scale\ScaleBehavior.png" />
    <Content Include="SamplePages\SlidableListItem\SlidableListItem.png" />
    <Content Include="SamplePages\Object Storage\ObjectStorage.png" />
    <Content Include="SamplePages\Toast\icon.jpg" />
    <Content Include="SamplePages\Twitter Service\TwitterCode.bind" />
    <Content Include="SamplePages\Twitter Service\icon.png" />
    <Content Include="SamplePages\Facebook Service\FacebookCode.bind" />
    <Content Include="SamplePages\HamburgerMenu\HamburgerMenuCode.bind" />
    <Content Include="SamplePages\HeaderedTextBlock\HeaderedTextBlockCode.bind" />
    <None Include="Microsoft.Toolkit.Uwp.SampleApp.ruleset" />
    <Content Include="SamplePages\Twitter Service\TwitterLogo.png" />
    <Content Include="SamplePages\WeatherLiveTileAndToast\WeatherLiveTileAndToast.png" />
    <Content Include="SamplePages\WeatherLiveTileAndToast\WeatherLiveTileAndToastCode.bind" />
    <Content Include="SamplePages\ImageEx\ImageExCode.bind" />
    <Content Include="SamplePages\Offset\OffsetBehaviorCode.bind" />
    <Content Include="SamplePages\Fade\FadeBehaviorCode.bind" />
    <Content Include="SamplePages\PullToRefreshListView\PullToRefreshListViewCode.bind" />
    <Content Include="SamplePages\RadialGauge\RadialGaugeCode.bind" />
    <Content Include="SamplePages\Rotate\RotateBehaviorCode.bind" />
    <Content Include="SamplePages\Scale\ScaleBehaviorCode.bind" />
    <Content Include="SamplePages\SlidableListItem\SlidableListItemCode.bind" />
    <Content Include="Assets\Photos\Photos.json" />
    <Content Include="Assets\Photos\OnlinePhotos.json" />
    <None Include="project.json" />
    <Content Include="Assets\Html\CSharp.html" />
    <Content Include="Assets\Html\Json.html" />
    <Content Include="Assets\Html\Xaml.html" />
    <Content Include="Assets\Html\Xml.html" />
    <Content Include="Assets\Prettify\prettify.css" />
    <Content Include="Assets\Prettify\prettify.js" />
    <Content Include="Assets\Prettify\run_prettify.js" />
    <Content Include="SamplePages\RangeSelector\RangeSelectorCode.bind" />
    <Content Include="SamplePages\AdaptiveGridView\AdaptiveGridViewCode.bind" />
    <Content Include="SamplePages\samples.json" />
    <None Include="readme.md" />
    <Content Include="SamplePages\LiveTile\LiveTileCode.bind" />
    <Content Include="SamplePages\Toast\ToastCode.bind" />
    <Content Include="SamplePages\RotatorTile\RotatorTileCode.bind" />
    <Content Include="SamplePages\Blur\BlurBehaviorCode.bind" />
    <Content Include="SamplePages\Blur\BlurBehaviorXaml.bind" />
    <Content Include="SamplePages\Offset\OffsetBehaviorXaml.bind" />
    <Content Include="SamplePages\Fade\FadeBehaviorXaml.bind" />
    <Content Include="SamplePages\Scale\ScaleBehaviorXaml.bind" />
    <Content Include="SamplePages\Rotate\RotateBehaviorXaml.bind" />
<<<<<<< HEAD
    <Content Include="SamplePages\BladeControl\BladeCode.bind" />
    <Content Include="SamplePages\QuickReturnHeader\QuickReturnHeaderCode.bind" />
=======
    <Content Include="SamplePages\BladeView\BladeCode.bind" />
>>>>>>> a36ea330
    <Content Include="SamplePages\GridSplitter\GridSplitter.bind" />
    <Content Include="SamplePages\FadeHeader\FadeHeaderBehaviorCode.bind" />
    <Content Include="SamplePages\FadeHeader\FadeHeaderBehaviorXaml.bind" />
    <Content Include="SamplePages\ImageCache\ImageCacheXaml.bind" />
    <Content Include="SamplePages\LinkedIn Service\LinkedInCode.bind" />
    <Content Include="SamplePages\Incremental Loading Collection\IncrementalLoadingCollectionCode.bind" />
    <Content Include="SamplePages\ImageCache\ImageCacheCode.bind" />
    <Content Include="SamplePages\DropShadowPanel\DropShadowPanelXaml.bind" />
    <Content Include="SamplePages\LiveTile\LiveTileCodeJavaScript.bind" />
    <Content Include="SamplePages\Toast\ToastCodeJavaScript.bind" />
    <Content Include="SamplePages\Object Storage\ObjectStorageCode.bind" />
    <Content Include="SamplePages\WeatherLiveTileAndToast\WeatherLiveTileAndToastCodeJavaScript.bind" />
    <Content Include="SamplePages\Microsoft Graph Service\MicrosoftGraphCode.bind" />
    <Content Include="SamplePages\BackgroundTaskHelper\BackgroundTaskHelperCode.bind" />
    <Content Include="SamplePages\MasterDetailsView\MasterDetailsView.bind" />
    <Content Include="SamplePages\ConnectionHelper\ConnectionHelperCode.bind" />
    <Content Include="SamplePages\PrintHelper\PrintHelperCode.bind" />
    <Content Include="SamplePages\SystemInformation\SystemInformationCode.bind" />
    <Content Include="SamplePages\DispatcherHelper\DispatcherHelperCode.bind" />
  </ItemGroup>
  <ItemGroup>
    <Compile Include="App.xaml.cs">
      <DependentUpon>App.xaml</DependentUpon>
    </Compile>
    <Compile Include="Common\Constants.cs" />
    <Compile Include="Common\DelegateCommand{T}.cs" />
    <Compile Include="Common\EnumConverter.cs" />
    <Compile Include="Common\SolidColorBrushConverter.cs" />
    <Compile Include="Common\DelegateCommand.cs" />
    <Compile Include="Common\Tools.cs" />
    <Compile Include="Models\Email.cs" />
    <Compile Include="SamplePages\ConnectionHelper\ConnectionHelperPage.xaml.cs">
      <DependentUpon>ConnectionHelperPage.xaml</DependentUpon>
    </Compile>
    <Compile Include="SamplePages\BackgroundTaskHelper\BackgroundTaskHelperPage.xaml.cs">
      <DependentUpon>BackgroundTaskHelperPage.xaml</DependentUpon>
    </Compile>
    <Compile Include="SamplePages\DispatcherHelper\DispatcherHelperPage.xaml.cs">
      <DependentUpon>DispatcherHelperPage.xaml</DependentUpon>
    </Compile>
    <Compile Include="SamplePages\DropShadowPanel\DropShadowPanelPage.xaml.cs">
      <DependentUpon>DropShadowPanelPage.xaml</DependentUpon>
    </Compile>
    <Compile Include="SamplePages\Facebook Service\FacebookPhotoTemplateSelector.cs" />
    <Compile Include="Controls\CodeRenderer\CodeRenderer.Properties.cs" />
    <Compile Include="Controls\CodeRenderer\CodeRenderer.cs" />
    <Compile Include="Controls\PropertyControl.xaml.cs">
      <DependentUpon>PropertyControl.xaml</DependentUpon>
    </Compile>
    <Compile Include="Data\PhotoDataItem.cs" />
    <Compile Include="Data\PhotosDataSource.cs" />
    <Compile Include="Models\Item.cs" />
    <Compile Include="Models\PropertyDescriptor\SliderPropertyOptions.cs" />
    <Compile Include="Models\PropertyDescriptor\ValueHolder.cs" />
    <Compile Include="Models\PropertyDescriptor\PropertyOptions.cs" />
    <Compile Include="Models\PropertyDescriptor\PropertyKind.cs" />
    <Compile Include="Models\PropertyDescriptor\PropertyDescriptor.cs" />
    <Compile Include="Common\BindableBase.cs" />
    <Compile Include="SamplePages\Bing Service\BingPage.xaml.cs">
      <DependentUpon>BingPage.xaml</DependentUpon>
    </Compile>
    <Compile Include="SamplePages\BladeView\BladePage.xaml.cs">
      <DependentUpon>BladePage.xaml</DependentUpon>
    </Compile>
    <Compile Include="SamplePages\Blur\BlurBehaviorPage.xaml.cs">
      <DependentUpon>BlurBehaviorPage.xaml</DependentUpon>
    </Compile>
    <Compile Include="SamplePages\QuickReturnHeader\QuickReturnHeaderPage.xaml.cs">
      <DependentUpon>QuickReturnHeaderPage.xaml</DependentUpon>
    </Compile>
    <Compile Include="SamplePages\GridSplitter\GridSplitterPage.xaml.cs">
      <DependentUpon>GridSplitterPage.xaml</DependentUpon>
    </Compile>
    <Compile Include="SamplePages\FadeHeader\FadeHeaderBehaviorPage.xaml.cs">
      <DependentUpon>FadeHeaderBehaviorPage.xaml</DependentUpon>
    </Compile>
    <Compile Include="SamplePages\Incremental Loading Collection\IncrementalLoadingCollectionPage.xaml.cs">
      <DependentUpon>IncrementalLoadingCollectionPage.xaml</DependentUpon>
    </Compile>
    <Compile Include="SamplePages\Incremental Loading Collection\PeopleSource.cs" />
    <Compile Include="SamplePages\Incremental Loading Collection\Person.cs" />
    <Compile Include="SamplePages\LinkedIn Service\LinkedInPage.xaml.cs">
      <DependentUpon>LinkedInPage.xaml</DependentUpon>
    </Compile>
    <Compile Include="SamplePages\MasterDetailsView\MasterDetailsViewPage.xaml.cs">
      <DependentUpon>MasterDetailsViewPage.xaml</DependentUpon>
    </Compile>
    <Compile Include="SamplePages\Microsoft Graph Service\MicrosoftGraphPage.xaml.cs">
      <DependentUpon>MicrosoftGraphPage.xaml</DependentUpon>
    </Compile>
    <Compile Include="SamplePages\Microsoft Graph Service\MicrosoftGraphSource.cs" />
    <Compile Include="SamplePages\Microsoft Graph Service\MicrosoftGraphUIExtensions.cs" />
    <Compile Include="SamplePages\Microsoft Graph Service\SendMessageContentDialog.xaml.cs">
      <DependentUpon>SendMessageContentDialog.xaml</DependentUpon>
    </Compile>
    <Compile Include="SamplePages\ImageCache\ImageCachePage.xaml.cs">
      <DependentUpon>ImageCachePage.xaml</DependentUpon>
    </Compile>
    <Compile Include="SamplePages\PrintHelper\PrintHelperPage.xaml.cs">
      <DependentUpon>PrintHelperPage.xaml</DependentUpon>
    </Compile>
    <Compile Include="SamplePages\RotatorTile\RotatorTilePage.xaml.cs">
      <DependentUpon>RotatorTilePage.xaml</DependentUpon>
    </Compile>
    <Compile Include="SamplePages\LiveTile\LiveTilePage.xaml.cs">
      <DependentUpon>LiveTilePage.xaml</DependentUpon>
    </Compile>
    <Compile Include="SamplePages\Object Storage\ObjectStoragePage.xaml.cs">
      <DependentUpon>ObjectStoragePage.xaml</DependentUpon>
    </Compile>
    <Compile Include="SamplePages\SystemInformation\SystemInformationPage.xaml.cs">
      <DependentUpon>SystemInformationPage.xaml</DependentUpon>
    </Compile>
    <Compile Include="SamplePages\Toast\ToastPage.xaml.cs">
      <DependentUpon>ToastPage.xaml</DependentUpon>
    </Compile>
    <Compile Include="SamplePages\Twitter Service\TwitterPage.xaml.cs">
      <DependentUpon>TwitterPage.xaml</DependentUpon>
    </Compile>
    <Compile Include="SamplePages\Offset\OffsetBehaviorPage.xaml.cs">
      <DependentUpon>OffsetBehaviorPage.xaml</DependentUpon>
    </Compile>
    <Compile Include="SamplePages\Fade\FadeBehaviorPage.xaml.cs">
      <DependentUpon>FadeBehaviorPage.xaml</DependentUpon>
    </Compile>
    <Compile Include="SamplePages\Facebook Service\FacebookPage.xaml.cs">
      <DependentUpon>FacebookPage.xaml</DependentUpon>
    </Compile>
    <Compile Include="SamplePages\HamburgerMenu\HamburgerMenuPage.xaml.cs">
      <DependentUpon>HamburgerMenuPage.xaml</DependentUpon>
    </Compile>
    <Compile Include="SamplePages\HeaderedTextBlock\HeaderedTextBlockPage.xaml.cs">
      <DependentUpon>HeaderedTextBlockPage.xaml</DependentUpon>
    </Compile>
    <Compile Include="SamplePages\ImageEx\ImageExPage.xaml.cs">
      <DependentUpon>ImageExPage.xaml</DependentUpon>
    </Compile>
    <Compile Include="SamplePages\WeatherLiveTileAndToast\WeatherLiveTileAndToastPage.xaml.cs">
      <DependentUpon>WeatherLiveTileAndToastPage.xaml</DependentUpon>
    </Compile>
    <Compile Include="SamplePages\PullToRefreshListView\PullToRefreshListViewPage.xaml.cs">
      <DependentUpon>PullToRefreshListViewPage.xaml</DependentUpon>
    </Compile>
    <Compile Include="SamplePages\Rotate\RotateBehaviorPage.xaml.cs">
      <DependentUpon>RotateBehaviorPage.xaml</DependentUpon>
    </Compile>
    <Compile Include="SamplePages\Scale\ScaleBehaviorPage.xaml.cs">
      <DependentUpon>ScaleBehaviorPage.xaml</DependentUpon>
    </Compile>
    <Compile Include="SamplePages\SlidableListItem\SlidableListItemPage.xaml.cs">
      <DependentUpon>SlidableListItemPage.xaml</DependentUpon>
    </Compile>
    <Compile Include="SamplePages\RadialGauge\RadialGaugePage.xaml.cs">
      <DependentUpon>RadialGaugePage.xaml</DependentUpon>
    </Compile>
    <Compile Include="SamplePages\RangeSelector\RangeSelectorPage.xaml.cs">
      <DependentUpon>RangeSelectorPage.xaml</DependentUpon>
    </Compile>
    <Compile Include="Shell.xaml.cs">
      <DependentUpon>Shell.xaml</DependentUpon>
    </Compile>
    <Compile Include="Models\Option.cs" />
    <Compile Include="Models\SampleCategory.cs" />
    <Compile Include="Models\Sample.cs" />
    <Compile Include="Models\Samples.cs" />
    <Compile Include="Pages\About.xaml.cs">
      <DependentUpon>About.xaml</DependentUpon>
    </Compile>
    <Compile Include="SamplePages\AdaptiveGridView\AdaptiveGridViewPage.xaml.cs">
      <DependentUpon>AdaptiveGridViewPage.xaml</DependentUpon>
    </Compile>
    <Compile Include="Pages\SamplePicker.xaml.cs">
      <DependentUpon>SamplePicker.xaml</DependentUpon>
    </Compile>
    <Compile Include="Properties\AssemblyInfo.cs" />
  </ItemGroup>
  <ItemGroup>
    <AppxManifest Include="Package.appxmanifest">
      <SubType>Designer</SubType>
    </AppxManifest>
    <None Include="Microsoft.Toolkit.Uwp.SampleApp_TemporaryKey.pfx" />
  </ItemGroup>
  <ItemGroup>
    <Content Include="Properties\Default.rd.xml" />
  </ItemGroup>
  <ItemGroup>
    <ApplicationDefinition Include="App.xaml">
      <Generator>MSBuild:Compile</Generator>
      <SubType>Designer</SubType>
    </ApplicationDefinition>
    <Page Include="Controls\PropertyControl.xaml">
      <SubType>Designer</SubType>
      <Generator>MSBuild:Compile</Generator>
    </Page>
    <Page Include="SamplePages\ConnectionHelper\ConnectionHelperPage.xaml">
      <Generator>MSBuild:Compile</Generator>
      <SubType>Designer</SubType>
    </Page>
    <Page Include="SamplePages\BackgroundTaskHelper\BackgroundTaskHelperPage.xaml">
      <SubType>Designer</SubType>
      <Generator>MSBuild:Compile</Generator>
    </Page>
    <Page Include="SamplePages\DispatcherHelper\DispatcherHelperPage.xaml">
      <SubType>Designer</SubType>
      <Generator>MSBuild:Compile</Generator>
    </Page>
    <Page Include="SamplePages\Bing Service\BingPage.xaml">
      <Generator>MSBuild:Compile</Generator>
      <SubType>Designer</SubType>
    </Page>
    <Page Include="SamplePages\BladeView\BladePage.xaml">
      <SubType>Designer</SubType>
      <Generator>MSBuild:Compile</Generator>
    </Page>
    <Page Include="SamplePages\Blur\BlurBehaviorPage.xaml">
      <Generator>MSBuild:Compile</Generator>
      <SubType>Designer</SubType>
    </Page>
    <Page Include="SamplePages\QuickReturnHeader\QuickReturnHeaderPage.xaml">
      <Generator>MSBuild:Compile</Generator>
      <SubType>Designer</SubType>
    </Page>
    <Page Include="SamplePages\DropShadowPanel\DropShadowPanelPage.xaml">
      <SubType>Designer</SubType>
      <Generator>MSBuild:Compile</Generator>
    </Page>
    <Page Include="SamplePages\GridSplitter\GridSplitterPage.xaml">
      <SubType>Designer</SubType>
      <Generator>MSBuild:Compile</Generator>
    </Page>
    <Page Include="SamplePages\FadeHeader\FadeHeaderBehaviorPage.xaml">
      <Generator>MSBuild:Compile</Generator>
      <SubType>Designer</SubType>
    </Page>
    <Page Include="SamplePages\Incremental Loading Collection\IncrementalLoadingCollectionPage.xaml">
      <Generator>MSBuild:Compile</Generator>
      <SubType>Designer</SubType>
    </Page>
    <Page Include="SamplePages\LinkedIn Service\LinkedInPage.xaml">
      <SubType>Designer</SubType>
      <Generator>MSBuild:Compile</Generator>
    </Page>
    <Page Include="SamplePages\MasterDetailsView\MasterDetailsViewPage.xaml">
      <SubType>Designer</SubType>
      <Generator>MSBuild:Compile</Generator>
    </Page>
    <Page Include="SamplePages\Microsoft Graph Service\MicrosoftGraphPage.xaml">
      <Generator>MSBuild:Compile</Generator>
      <SubType>Designer</SubType>
    </Page>
    <Page Include="SamplePages\Microsoft Graph Service\SendMessageContentDialog.xaml">
      <Generator>MSBuild:Compile</Generator>
      <SubType>Designer</SubType>
    </Page>
    <Page Include="SamplePages\ImageCache\ImageCachePage.xaml">
      <Generator>MSBuild:Compile</Generator>
      <SubType>Designer</SubType>
    </Page>
    <Page Include="SamplePages\PrintHelper\PrintHelperPage.xaml">
      <Generator>MSBuild:Compile</Generator>
      <SubType>Designer</SubType>
    </Page>
    <Page Include="SamplePages\RotatorTile\RotatorTilePage.xaml">
      <Generator>MSBuild:Compile</Generator>
      <SubType>Designer</SubType>
    </Page>
    <Page Include="SamplePages\LiveTile\LiveTilePage.xaml">
      <Generator>MSBuild:Compile</Generator>
      <SubType>Designer</SubType>
    </Page>
    <Page Include="SamplePages\Offset\OffsetBehaviorPage.xaml">
      <SubType>Designer</SubType>
      <Generator>MSBuild:Compile</Generator>
    </Page>
    <Page Include="SamplePages\Fade\FadeBehaviorPage.xaml">
      <SubType>Designer</SubType>
      <Generator>MSBuild:Compile</Generator>
    </Page>
    <Page Include="SamplePages\Object Storage\ObjectStoragePage.xaml">
      <SubType>Designer</SubType>
      <Generator>MSBuild:Compile</Generator>
    </Page>
    <Page Include="SamplePages\SystemInformation\SystemInformationPage.xaml">
      <Generator>MSBuild:Compile</Generator>
      <SubType>Designer</SubType>
    </Page>
    <Page Include="SamplePages\Toast\ToastPage.xaml">
      <Generator>MSBuild:Compile</Generator>
      <SubType>Designer</SubType>
    </Page>
    <Page Include="SamplePages\Twitter Service\TwitterPage.xaml">
      <Generator>MSBuild:Compile</Generator>
      <SubType>Designer</SubType>
    </Page>
    <Page Include="SamplePages\Facebook Service\FacebookPage.xaml">
      <Generator>MSBuild:Compile</Generator>
      <SubType>Designer</SubType>
    </Page>
    <Page Include="SamplePages\HamburgerMenu\HamburgerMenuPage.xaml">
      <Generator>MSBuild:Compile</Generator>
      <SubType>Designer</SubType>
    </Page>
    <Page Include="SamplePages\HeaderedTextBlock\HeaderedTextBlockPage.xaml">
      <SubType>Designer</SubType>
      <Generator>MSBuild:Compile</Generator>
    </Page>
    <Page Include="SamplePages\ImageEx\ImageExPage.xaml">
      <Generator>MSBuild:Compile</Generator>
      <SubType>Designer</SubType>
    </Page>
    <Page Include="SamplePages\WeatherLiveTileAndToast\WeatherLiveTileAndToastPage.xaml">
      <SubType>Designer</SubType>
      <Generator>MSBuild:Compile</Generator>
    </Page>
    <Page Include="SamplePages\PullToRefreshListView\PullToRefreshListViewPage.xaml">
      <SubType>Designer</SubType>
      <Generator>MSBuild:Compile</Generator>
    </Page>
    <Page Include="SamplePages\RadialGauge\RadialGaugePage.xaml">
      <Generator>MSBuild:Compile</Generator>
      <SubType>Designer</SubType>
    </Page>
    <Page Include="SamplePages\RangeSelector\RangeSelectorPage.xaml">
      <Generator>MSBuild:Compile</Generator>
      <SubType>Designer</SubType>
    </Page>
    <Page Include="SamplePages\Rotate\RotateBehaviorPage.xaml">
      <SubType>Designer</SubType>
      <Generator>MSBuild:Compile</Generator>
    </Page>
    <Page Include="SamplePages\Scale\ScaleBehaviorPage.xaml">
      <SubType>Designer</SubType>
      <Generator>MSBuild:Compile</Generator>
    </Page>
    <Page Include="SamplePages\SlidableListItem\SlidableListItemPage.xaml">
      <SubType>Designer</SubType>
      <Generator>MSBuild:Compile</Generator>
    </Page>
    <Page Include="Shell.xaml">
      <Generator>MSBuild:Compile</Generator>
      <SubType>Designer</SubType>
    </Page>
    <Page Include="Pages\About.xaml">
      <SubType>Designer</SubType>
      <Generator>MSBuild:Compile</Generator>
    </Page>
    <Page Include="SamplePages\AdaptiveGridView\AdaptiveGridViewPage.xaml">
      <SubType>Designer</SubType>
      <Generator>MSBuild:Compile</Generator>
    </Page>
    <Page Include="Pages\SamplePicker.xaml">
      <SubType>Designer</SubType>
      <Generator>MSBuild:Compile</Generator>
    </Page>
  </ItemGroup>
  <ItemGroup>
    <ProjectReference Include="..\Notifications\Microsoft.Toolkit.Uwp.Notifications.UWP\Microsoft.Toolkit.Uwp.Notifications.UWP.csproj">
      <Project>{fb381278-f4ad-4703-a12a-c43ee0b231bd}</Project>
      <Name>Microsoft.Toolkit.Uwp.Notifications.UWP</Name>
    </ProjectReference>
    <ProjectReference Include="..\Microsoft.Toolkit.Uwp.Services\Microsoft.Toolkit.Uwp.Services.csproj">
      <Project>{7189a42d-6f1a-4fa3-8e00-e2c14fdf167a}</Project>
      <Name>Microsoft.Toolkit.Uwp.Services</Name>
    </ProjectReference>
    <ProjectReference Include="..\Microsoft.Toolkit.Uwp.UI.Animations\Microsoft.Toolkit.Uwp.UI.Animations.csproj">
      <Project>{b24a296c-b3eb-4e06-a64e-74ac2d1acc91}</Project>
      <Name>Microsoft.Toolkit.Uwp.UI.Animations</Name>
    </ProjectReference>
    <ProjectReference Include="..\Microsoft.Toolkit.Uwp.UI.Controls\Microsoft.Toolkit.Uwp.UI.Controls.csproj">
      <Project>{e9faabfb-d726-42c1-83c1-cb46a29fea81}</Project>
      <Name>Microsoft.Toolkit.Uwp.UI.Controls</Name>
    </ProjectReference>
    <ProjectReference Include="..\Microsoft.Toolkit.Uwp.UI\Microsoft.Toolkit.Uwp.UI.csproj">
      <Project>{3dd8aa7c-3569-4e51-992f-0c2257e8878e}</Project>
      <Name>Microsoft.Toolkit.Uwp.UI</Name>
    </ProjectReference>
    <ProjectReference Include="..\Microsoft.Toolkit.Uwp\Microsoft.Toolkit.Uwp.csproj">
      <Project>{805F80DF-75C6-4C2F-8FD9-B47F6D0DF5A3}</Project>
      <Name>Microsoft.Toolkit.Uwp</Name>
    </ProjectReference>
  </ItemGroup>
  <ItemGroup>
    <SDKReference Include="WindowsDesktop, Version=10.0.14393.0">
      <Name>Windows Desktop Extensions for the UWP</Name>
    </SDKReference>
    <SDKReference Include="WindowsMobile, Version=10.0.14393.0">
      <Name>Windows Mobile Extensions for the UWP</Name>
    </SDKReference>
  </ItemGroup>
  <ItemGroup />
  <PropertyGroup Condition=" '$(VisualStudioVersion)' == '' or '$(VisualStudioVersion)' &lt; '14.0' ">
    <VisualStudioVersion>14.0</VisualStudioVersion>
  </PropertyGroup>
  <PropertyGroup Condition="'$(Configuration)|$(Platform)' == 'Publish|x86'">
    <OutputPath>bin\x86\Publish\</OutputPath>
    <DefineConstants>CODE_ANALYSIS;TRACE;NETFX_CORE;WINDOWS_UWP;CODE_ANALYSIS</DefineConstants>
    <Optimize>true</Optimize>
    <TreatWarningsAsErrors>true</TreatWarningsAsErrors>
    <NoWarn>;2008</NoWarn>
    <NoStdLib>true</NoStdLib>
    <DebugType>pdbonly</DebugType>
    <PlatformTarget>x86</PlatformTarget>
    <RunCodeAnalysis>true</RunCodeAnalysis>
    <UseVSHostingProcess>false</UseVSHostingProcess>
    <ErrorReport>prompt</ErrorReport>
    <CodeAnalysisRuleSet>microsoft.toolkit.uwp.sampleapp.ruleset</CodeAnalysisRuleSet>
    <Prefer32Bit>true</Prefer32Bit>
  </PropertyGroup>
  <PropertyGroup Condition="'$(Configuration)|$(Platform)' == 'Publish|ARM'">
    <OutputPath>bin\ARM\Publish\</OutputPath>
    <DefineConstants>CODE_ANALYSIS;TRACE;NETFX_CORE;WINDOWS_UWP;CODE_ANALYSIS</DefineConstants>
    <Optimize>true</Optimize>
    <TreatWarningsAsErrors>true</TreatWarningsAsErrors>
    <NoWarn>;2008</NoWarn>
    <NoStdLib>true</NoStdLib>
    <DebugType>pdbonly</DebugType>
    <PlatformTarget>ARM</PlatformTarget>
    <RunCodeAnalysis>true</RunCodeAnalysis>
    <UseVSHostingProcess>false</UseVSHostingProcess>
    <ErrorReport>prompt</ErrorReport>
    <CodeAnalysisRuleSet>microsoft.toolkit.uwp.sampleapp.ruleset</CodeAnalysisRuleSet>
    <Prefer32Bit>true</Prefer32Bit>
  </PropertyGroup>
  <PropertyGroup Condition="'$(Configuration)|$(Platform)' == 'Publish|x64'">
    <OutputPath>bin\x64\Publish\</OutputPath>
    <DefineConstants>CODE_ANALYSIS;TRACE;NETFX_CORE;WINDOWS_UWP;CODE_ANALYSIS</DefineConstants>
    <Optimize>true</Optimize>
    <TreatWarningsAsErrors>true</TreatWarningsAsErrors>
    <NoWarn>;2008</NoWarn>
    <NoStdLib>true</NoStdLib>
    <DebugType>pdbonly</DebugType>
    <PlatformTarget>x64</PlatformTarget>
    <RunCodeAnalysis>true</RunCodeAnalysis>
    <UseVSHostingProcess>false</UseVSHostingProcess>
    <ErrorReport>prompt</ErrorReport>
    <CodeAnalysisRuleSet>microsoft.toolkit.uwp.sampleapp.ruleset</CodeAnalysisRuleSet>
    <Prefer32Bit>true</Prefer32Bit>
  </PropertyGroup>
  <Import Project="$(MSBuildExtensionsPath)\Microsoft\WindowsXaml\v$(VisualStudioVersion)\Microsoft.Windows.UI.Xaml.CSharp.targets" />
  <!-- To modify your build process, add your task inside one of the targets below and uncomment it.
       Other similar extension points exist, see Microsoft.Common.targets.
  <Target Name="BeforeBuild">
  </Target>
  <Target Name="AfterBuild">
  </Target>
  -->
</Project><|MERGE_RESOLUTION|>--- conflicted
+++ resolved
@@ -305,12 +305,8 @@
     <Content Include="SamplePages\Fade\FadeBehaviorXaml.bind" />
     <Content Include="SamplePages\Scale\ScaleBehaviorXaml.bind" />
     <Content Include="SamplePages\Rotate\RotateBehaviorXaml.bind" />
-<<<<<<< HEAD
-    <Content Include="SamplePages\BladeControl\BladeCode.bind" />
+    <Content Include="SamplePages\BladeView\BladeCode.bind" />
     <Content Include="SamplePages\QuickReturnHeader\QuickReturnHeaderCode.bind" />
-=======
-    <Content Include="SamplePages\BladeView\BladeCode.bind" />
->>>>>>> a36ea330
     <Content Include="SamplePages\GridSplitter\GridSplitter.bind" />
     <Content Include="SamplePages\FadeHeader\FadeHeaderBehaviorCode.bind" />
     <Content Include="SamplePages\FadeHeader\FadeHeaderBehaviorXaml.bind" />
