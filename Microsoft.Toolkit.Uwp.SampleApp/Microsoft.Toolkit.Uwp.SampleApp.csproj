--- conflicted
+++ resolved
@@ -112,14 +112,11 @@
     <PackageReference Include="Microsoft.Services.Store.Engagement">
       <Version>10.1901.28001</Version>
     </PackageReference>
-<<<<<<< HEAD
     <!-- TODO Reintroduce graph controls
     <PackageReference Include="Microsoft.Toolkit.Graph.Controls">
       <Version>6.1.0-build.6</Version>
     </PackageReference>
     -->
-=======
->>>>>>> 58f8166b
     <PackageReference Include="Microsoft.UI.Xaml">
       <Version>2.4.2</Version>
     </PackageReference>
