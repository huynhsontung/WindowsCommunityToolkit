--- conflicted
+++ resolved
@@ -43,13 +43,10 @@
                                Foreground="{StaticResource Brush-Grey-01}"
                                Text="{x:Bind About}"
                                TextWrapping="Wrap" />
-<<<<<<< HEAD
-=======
                     <Image Grid.Row="2" Margin="0 2 0 2"
                            VerticalAlignment="Bottom" HorizontalAlignment="Left"
                            Source="{Binding BadgeUpdateVersionRequired}"
                            Width="100" Stretch="Uniform" />
->>>>>>> f1889903
                 </Grid>
             </Grid>
         </DataTemplate>
