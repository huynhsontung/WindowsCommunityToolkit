﻿<Page x:Class="Microsoft.Toolkit.Uwp.SampleApp.Pages.About"
      xmlns="http://schemas.microsoft.com/winfx/2006/xaml/presentation"
      xmlns:x="http://schemas.microsoft.com/winfx/2006/xaml"
      xmlns:d="http://schemas.microsoft.com/expression/blend/2008"
      xmlns:mc="http://schemas.openxmlformats.org/markup-compatibility/2006"
      xmlns:controls="using:Microsoft.Toolkit.Uwp.UI.Controls"
      xmlns:extensions="using:Microsoft.Toolkit.Uwp.UI.Extensions"
      xmlns:sampleapp="using:Microsoft.Toolkit.Uwp.SampleApp"
      xmlns:local="using:Microsoft.Toolkit.Uwp.SampleApp.Pages"
      xmlns:animations="using:Microsoft.Toolkit.Uwp.UI.Animations"
      Loaded="Page_Loaded"
      mc:Ignorable="d">

    <Page.Resources>

        <animations:AnimationCollection x:Key="ImplicitOffset">
            <animations:OffsetAnimation Duration="0:0:0.3"></animations:OffsetAnimation>
        </animations:AnimationCollection>

        <Style TargetType="ContentPresenter" x:Key="ItemsContainerStyle">
            <Setter Property="animations:Implicit.Animations" Value="{StaticResource ImplicitOffset}"></Setter>
        </Style>

        <DataTemplate x:DataType="sampleapp:Sample" x:Key="RecentSampleTemplate">
            <HyperlinkButton Width="267"
                             HorizontalContentAlignment="Left"
                             Style="{StaticResource AboutHyperlinkButtonStyle}"
                             Click="RecentSample_Click">
                <TextBlock Text="{x:Bind Name}"></TextBlock>
            </HyperlinkButton>
        </DataTemplate>

        <DataTemplate x:DataType="sampleapp:Sample" x:Key="NewSampleTemplate">
            <HyperlinkButton Width="267" HorizontalContentAlignment="Left" Style="{StaticResource AboutHyperlinkButtonStyle}" Click="NewSample_Click">
                <TextBlock Text="{x:Bind Name}"></TextBlock>
            </HyperlinkButton>
        </DataTemplate>

        <DataTemplate x:DataType="sampleapp:GitHubRelease" x:Key="ReleaseNoteTemplate">
            <HyperlinkButton HorizontalAlignment="Left"
                             HorizontalContentAlignment="Stretch"
                             NavigateUri="{x:Bind Url}"
                             Width="208"
                             Click="ReleaseNotes_Click"
                             Style="{StaticResource AboutHyperlinkButtonStyle}">
                <Grid>
                    <TextBlock Text="{x:Bind FullName}"></TextBlock>
                    <TextBlock HorizontalAlignment="Right"
                               Opacity="0.5"
                               Text="{x:Bind Published.ToString('MMM d', {x:Null})}"></TextBlock>
                </Grid>
            </HyperlinkButton>
        </DataTemplate>

        <DataTemplate x:DataType="sampleapp:LandingPageLink" x:Key="LinkTemplate">
            <HyperlinkButton Style="{StaticResource AboutHyperlinkButtonStyle}"
                             NavigateUri="{x:Bind Url}"
                             Click="Link_Clicked">
                <TextBlock Text="{x:Bind Title}"></TextBlock>
            </HyperlinkButton>
        </DataTemplate>

        <ItemsPanelTemplate x:Key="ItemsWrapGridHorizontalTemplate">
            <controls:WrapPanel Orientation="Horizontal"></controls:WrapPanel>
        </ItemsPanelTemplate>
    </Page.Resources>

<<<<<<< HEAD
    <Grid x:Name="Root" Visibility="Collapsed" extensions:VisualEx.NormalizedCenterPoint="0.5">
=======
    <Grid x:Name="Root" Visibility="Collapsed" extensions:VisualExtensions.NormalizedCenterPoint="0.5">

        <Border x:Name="BackgroundBorder"></Border>
        
>>>>>>> b8e7c087
        <controls:DropShadowPanel x:Name="DropShadow"
                                  HorizontalAlignment="Center"
                                  VerticalAlignment="Stretch"
                                  HorizontalContentAlignment="Stretch"
                                  VerticalContentAlignment="Stretch"
                                  Color="Black"
                                  BlurRadius="30"
                                  ShadowOpacity="0">
            <Grid x:Name="RootGrid">
                <Grid.ColumnDefinitions>
                    <ColumnDefinition Width="664"></ColumnDefinition>
                    <ColumnDefinition Width="336"></ColumnDefinition>
                </Grid.ColumnDefinitions>

                <Border Grid.Column="1"
                        x:Name="RightBorder"
<<<<<<< HEAD
                        Background="{ThemeResource Background-AboutPage-SidePane}"
                        extensions:VisualEx.NormalizedCenterPoint="0, 0.5, 0">
=======
                        sampleapp:XAMLHelper.Background="#D4F3F3F3"
                        extensions:VisualExtensions.NormalizedCenterPoint="0, 0.5, 0">
>>>>>>> b8e7c087
                    <animations:Implicit.ShowAnimations>
                        <animations:ScaleAnimation From="0, 1, 0" To="1" Duration="0:0:0.3"></animations:ScaleAnimation>
                    </animations:Implicit.ShowAnimations>
                    <animations:Implicit.HideAnimations>
                        <animations:ScaleAnimation From="1" To="0, 1, 0" Duration="0:0:0.3"></animations:ScaleAnimation>
                    </animations:Implicit.HideAnimations>
                </Border>

                <Border Background="{ThemeResource Background-AboutPage-Main}"></Border>

                <Border Background="{ThemeResource Border-AboutPage-Vertical}" Width="1" HorizontalAlignment="Right"></Border>

                <ScrollViewer x:Name="Scroller" Grid.ColumnSpan="2" VerticalScrollBarVisibility="Auto">
                    <Grid x:Name="InnerGrid" HorizontalAlignment="Center" animations:Implicit.Animations="{StaticResource ImplicitOffset}">
                        <Grid.ColumnDefinitions>
                            <ColumnDefinition Width="64"></ColumnDefinition>
                            <ColumnDefinition Width="536"></ColumnDefinition>
                            <ColumnDefinition Width="64"></ColumnDefinition>
                            <ColumnDefinition Width="64"></ColumnDefinition>
                            <ColumnDefinition Width="208"></ColumnDefinition>
                            <ColumnDefinition Width="64"></ColumnDefinition>
                        </Grid.ColumnDefinitions>

                        <Grid.RowDefinitions>
                            <RowDefinition Height="84"></RowDefinition>
                            <RowDefinition Height="48"></RowDefinition>
                            <RowDefinition Height="84"></RowDefinition>
                            <RowDefinition Height="Auto"></RowDefinition>
                            <RowDefinition Height="Auto"></RowDefinition>
                            <RowDefinition Height="Auto"></RowDefinition>
                            <RowDefinition Height="AUto"></RowDefinition>
                            <RowDefinition Height="Auto"></RowDefinition>
                            <RowDefinition Height="*"></RowDefinition>
                            <RowDefinition Height="36"></RowDefinition>
                        </Grid.RowDefinitions>

                        <TextBlock Grid.Row="1" Grid.Column="1" TextAlignment="Center" FontSize="36" FontFamily="Segoe UI" FontWeight="Light">Get Started</TextBlock>

                        <Grid Grid.Row="3" Grid.Column="1" animations:Implicit.Animations="{StaticResource ImplicitOffset}">
                            <StackPanel>
                                <TextBlock FontSize="20" FontFamily="Segoe UI" FontWeight="Normal">Recent Activity</TextBlock>

                                <Grid Margin="0,16,0,0">
                                    <TextBlock Text="None"
                                           Opacity="0.5"
                                           FontFamily="Segoe UI"
                                           FontSize="12"
                                           Visibility="{x:Bind local:About.VisibleIfCollectionEmpty(RecentSamples), Mode=OneWay}"></TextBlock>
                                    <ItemsControl x:Name="RecentSamplesItemsControl"
                                                  ItemsPanel="{StaticResource ItemsWrapGridHorizontalTemplate}"
                                                  ItemsSource="{x:Bind RecentSamples, Mode=OneWay}"
                                                  ItemTemplate="{StaticResource RecentSampleTemplate}"
                                                  ItemContainerStyle="{StaticResource ItemsContainerStyle}">
                                    </ItemsControl>
                                </Grid>
                            </StackPanel>
                        </Grid>

                        <ItemsControl x:Name="NotesSection"
                                      Grid.Row="3"
                                      Grid.RowSpan="3"
                                      Grid.Column="4"
                                      ItemsPanel="{StaticResource ItemsWrapGridHorizontalTemplate}"
                                      animations:Implicit.Animations="{StaticResource ImplicitOffset}">

                            <StackPanel x:Name="WhatNewPanel" Margin="0,0,0,48" animations:Implicit.Animations="{StaticResource ImplicitOffset}">
                                <TextBlock FontSize="20" FontFamily="Segoe UI" FontWeight="Normal" Text="{x:Bind LandingPageLinks.NewSectionTitle, Mode=OneWay}"></TextBlock>
                                <ItemsControl x:Name="WhatNewItemsControl" Margin="0,16,0,0" ItemsSource="{x:Bind NewSamples, Mode=OneWay}" ItemTemplate="{StaticResource NewSampleTemplate}"></ItemsControl>
                            </StackPanel>

                            <StackPanel x:Name="ReleaseNotesPanel" animations:Implicit.Animations="{StaticResource ImplicitOffset}">
                                <TextBlock FontSize="20" FontFamily="Segoe UI" FontWeight="Normal">Release Notes</TextBlock>
                                <ItemsControl Margin="0,16,0,0" ItemsSource="{x:Bind GitHubReleases, Mode=OneWay}" ItemTemplate="{StaticResource ReleaseNoteTemplate}"></ItemsControl>
                            </StackPanel>
                        </ItemsControl>

                        <ItemsControl x:Name="ResourcesSection"
                                      Grid.Row="5"
                                      Grid.Column="1"
                                      ItemsPanel="{StaticResource ItemsWrapGridHorizontalTemplate}"
                                      animations:Implicit.Animations="{StaticResource ImplicitOffset}">

                            <StackPanel MinWidth="267" Margin="0,0,0,48" animations:Implicit.Animations="{StaticResource ImplicitOffset}">
                                <TextBlock FontSize="20" FontFamily="Segoe UI" FontWeight="Normal">About the App</TextBlock>
                                <ItemsControl Margin="0,16,0,0">
                                    <TextBlock x:Name="Version" FontSize="12" Margin="0,0,0,10"></TextBlock>
                                    <HyperlinkButton Style="{StaticResource AboutHyperlinkButtonStyle}" NavigateUri="http://www.newtonsoft.com/json" Click="Link_Clicked">
                                        <TextBlock>Newtonsoft Json (Dependency)</TextBlock>
                                    </HyperlinkButton>
                                    <HyperlinkButton Style="{StaticResource AboutHyperlinkButtonStyle}" NavigateUri="https://github.com/WilliamABradley/ColorCode-Universal" Click="Link_Clicked">
                                        <TextBlock>ColorCode-Universal (Dependency)</TextBlock>
                                    </HyperlinkButton>
                                    <HyperlinkButton Style="{StaticResource AboutHyperlinkButtonStyle}" NavigateUri="https://unsplash.com/photos/105m46GatAg" Click="Link_Clicked">
                                        <TextBlock>Background photo by @apertism</TextBlock>
                                    </HyperlinkButton>
                                </ItemsControl>
                            </StackPanel>
                        </ItemsControl>

                        <Border x:Name="Seperator"
                                Grid.Row="4"
                                Grid.Column="4"
                                BorderThickness="0,1,0,0"
                                BorderBrush="{ThemeResource Border-AboutPage-Horizontal}"
                                Margin="0,48"
                                animations:Implicit.Animations="{StaticResource ImplicitOffset}"></Border>
                        <Border Grid.Row="4"
                                Grid.Column="1"
                                BorderThickness="0,1,0,0"
                                BorderBrush="{ThemeResource Border-AboutPage-Horizontal}"
                                Margin="0,48"
                                animations:Implicit.Animations="{StaticResource ImplicitOffset}"></Border>

                        <HyperlinkButton animations:Implicit.Animations="{StaticResource ImplicitOffset}" x:Name="PrivacyButton" Grid.Row="9" Grid.Column="4" VerticalAlignment="Bottom" HorizontalAlignment="Center" Style="{StaticResource AboutHyperlinkButtonStyle}" NavigateUri="https://go.microsoft.com/fwlink/?LinkId=521839">
                            <TextBlock>Privacy statement</TextBlock>
                        </HyperlinkButton>
                    </Grid>
                </ScrollViewer>
            </Grid>
        </controls:DropShadowPanel>

        <animations:Implicit.ShowAnimations>
            <animations:OpacityAnimation From="0" To="1" Duration="0:0:0.5"></animations:OpacityAnimation>
            <animations:ScaleAnimation From="0.9" To="1" Duration="0:0:0.5"></animations:ScaleAnimation>
        </animations:Implicit.ShowAnimations>
        <animations:Implicit.HideAnimations>
            <animations:OpacityAnimation From="1" To="0" Duration="0:0:0.2"></animations:OpacityAnimation>
            <animations:ScaleAnimation To="0.9" From="1" Duration="0:0:0.2"></animations:ScaleAnimation>
        </animations:Implicit.HideAnimations>

        <VisualStateManager.VisualStateGroups>
            <VisualStateGroup x:Name="WindowStates">
                <VisualState x:Name="NarrowState">
                    <VisualState.StateTriggers>
                        <AdaptiveTrigger MinWindowWidth="0" />
                    </VisualState.StateTriggers>
                    <VisualState.Setters>
                        <Setter Target="DropShadow.HorizontalAlignment" Value="Stretch" />

                        <Setter Target="RootGrid.ColumnDefinitions[0].Width" Value="*" />
                        <Setter Target="RootGrid.ColumnDefinitions[1].Width" Value="0" />

                        <Setter Target="InnerGrid.ColumnDefinitions[0].Width" Value="0" />
                        <Setter Target="InnerGrid.ColumnDefinitions[1].Width" Value="*" />
                        <Setter Target="InnerGrid.ColumnDefinitions[2].Width" Value="0" />
                        <Setter Target="InnerGrid.ColumnDefinitions[3].Width" Value="0" />
                        <Setter Target="InnerGrid.ColumnDefinitions[4].Width" Value="0" />
                        <Setter Target="InnerGrid.ColumnDefinitions[5].Width" Value="0" />
                        <Setter Target="InnerGrid.Margin" Value="64,0" />

                        <Setter Target="ResourcesSection.(Grid.Row)" Value="7" />
                        <Setter Target="NotesSection.(Grid.Row)" Value="5" />
                        <Setter Target="NotesSection.(Grid.Column)" Value="1" />
                        <Setter Target="NotesSection.(Grid.RowSpan)" Value="1" />
                        <Setter Target="PrivacyButton.(Grid.Column)" Value="1" />
                        <Setter Target="Seperator.(Grid.Row)" Value="6" />
                        <Setter Target="Seperator.(Grid.Column)" Value="1" />
                        <Setter Target="Seperator.Margin" Value="0,0,0,48" />

                        <Setter Target="WhatNewPanel.MinWidth" Value="267" />
                        <Setter Target="ReleaseNotesPanel.MinWidth" Value="267" />
                        <Setter Target="ReleaseNotesPanel.Margin" Value="0,0,0,48" />

                        <Setter Target="WhatNewItemsControl.MinHeight" Value="0" />
                        <Setter Target="RecentSamplesItemsControl.MinHeight" Value="0" />
                        <Setter Target="RightBorder.Visibility" Value="Collapsed"></Setter>
                    </VisualState.Setters>
                </VisualState>
                <VisualState x:Name="WideState">
                    <VisualState.StateTriggers>
                        <AdaptiveTrigger MinWindowWidth="1000" />
                    </VisualState.StateTriggers>
                    <VisualState.Setters>
                        <Setter Target="DropShadow.HorizontalAlignment" Value="Center" />

                        <Setter Target="RootGrid.ColumnDefinitions[0].Width" Value="664" />
                        <Setter Target="RootGrid.ColumnDefinitions[1].Width" Value="336" />

                        <Setter Target="InnerGrid.ColumnDefinitions[0].Width" Value="64" />
                        <Setter Target="InnerGrid.ColumnDefinitions[1].Width" Value="536" />
                        <Setter Target="InnerGrid.ColumnDefinitions[2].Width" Value="64" />
                        <Setter Target="InnerGrid.ColumnDefinitions[3].Width" Value="64" />
                        <Setter Target="InnerGrid.ColumnDefinitions[4].Width" Value="208" />
                        <Setter Target="InnerGrid.ColumnDefinitions[5].Width" Value="64" />
                        <Setter Target="InnerGrid.Margin" Value="0" />

                        <Setter Target="ResourcesSection.(Grid.Row)" Value="5" />
                        <Setter Target="NotesSection.(Grid.Row)" Value="3" />
                        <Setter Target="NotesSection.(Grid.Column)" Value="4" />
                        <Setter Target="NotesSection.(Grid.RowSpan)" Value="3" />
                        <Setter Target="PrivacyButton.(Grid.Column)" Value="4" />
                        <Setter Target="Seperator.(Grid.Row)" Value="4" />
                        <Setter Target="Seperator.(Grid.Column)" Value="4" />
                        <Setter Target="Seperator.Margin" Value="0,48" />

                        <Setter Target="WhatNewPanel.MinWidth" Value="0" />
                        <Setter Target="ReleaseNotesPanel.MinWidth" Value="0" />
                        <Setter Target="ReleaseNotesPanel.Margin" Value="0,48,0,0" />

                        <Setter Target="WhatNewItemsControl.MinHeight" Value="130" />
                        <Setter Target="RecentSamplesItemsControl.MinHeight" Value="130" />
                        <Setter Target="RightBorder.Visibility" Value="Visible"></Setter>
                    </VisualState.Setters>
                </VisualState>
            </VisualStateGroup>
        </VisualStateManager.VisualStateGroups>
    </Grid>
</Page><|MERGE_RESOLUTION|>--- conflicted
+++ resolved
@@ -65,14 +65,7 @@
         </ItemsPanelTemplate>
     </Page.Resources>
 
-<<<<<<< HEAD
-    <Grid x:Name="Root" Visibility="Collapsed" extensions:VisualEx.NormalizedCenterPoint="0.5">
-=======
     <Grid x:Name="Root" Visibility="Collapsed" extensions:VisualExtensions.NormalizedCenterPoint="0.5">
-
-        <Border x:Name="BackgroundBorder"></Border>
-        
->>>>>>> b8e7c087
         <controls:DropShadowPanel x:Name="DropShadow"
                                   HorizontalAlignment="Center"
                                   VerticalAlignment="Stretch"
@@ -89,13 +82,8 @@
 
                 <Border Grid.Column="1"
                         x:Name="RightBorder"
-<<<<<<< HEAD
                         Background="{ThemeResource Background-AboutPage-SidePane}"
-                        extensions:VisualEx.NormalizedCenterPoint="0, 0.5, 0">
-=======
-                        sampleapp:XAMLHelper.Background="#D4F3F3F3"
                         extensions:VisualExtensions.NormalizedCenterPoint="0, 0.5, 0">
->>>>>>> b8e7c087
                     <animations:Implicit.ShowAnimations>
                         <animations:ScaleAnimation From="0, 1, 0" To="1" Duration="0:0:0.3"></animations:ScaleAnimation>
                     </animations:Implicit.ShowAnimations>
