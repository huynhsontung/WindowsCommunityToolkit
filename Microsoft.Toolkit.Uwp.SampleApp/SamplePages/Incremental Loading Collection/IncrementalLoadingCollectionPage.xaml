--- conflicted
+++ resolved
@@ -20,12 +20,8 @@
             <RowDefinition Height="*" />
         </Grid.RowDefinitions>
         <TextBlock HorizontalAlignment="Center" 
-<<<<<<< HEAD
-                   Text="Items are loaded incrementally when the view needs to show them (i.e., when the user scrolls the ListView)" />
-=======
                    Text="Items are loaded incrementally when the view needs to show them (i.e., when the user scrolls the ListView)"
                    TextWrapping="Wrap"/>
->>>>>>> f97399b9
         <Grid Grid.Row="1">
             <Grid.ColumnDefinitions>
                 <ColumnDefinition></ColumnDefinition>
