<Page
    xmlns="http://schemas.microsoft.com/winfx/2006/xaml/presentation"
    xmlns:x="http://schemas.microsoft.com/winfx/2006/xaml"
    xmlns:d="http://schemas.microsoft.com/expression/blend/2008"
    xmlns:mc="http://schemas.openxmlformats.org/markup-compatibility/2006"
    xmlns:controls="using:Microsoft.Toolkit.Uwp.UI.Controls"
    mc:Ignorable="d">

  <Grid>
    <Grid.RowDefinitions>
      <RowDefinition Height="auto" />
      <RowDefinition Height="*" />
      <RowDefinition Height="auto" />
      <RowDefinition Height="*" />
    </Grid.RowDefinitions>

    <TextBlock Grid.Row="0"
               Margin="12,12,12,0"
               FontSize="18"
               Text="Regular Text" />
    <TextBox x:Name="UnformattedText"
             Grid.Row="1"
             Margin="12"
             AcceptsReturn="True"
             ScrollViewer.HorizontalScrollBarVisibility="Disabled"
             ScrollViewer.VerticalScrollBarVisibility="Auto"
             TextWrapping="Wrap" />

    <TextBlock Grid.Row="2"
               Margin="12,12,12,0"
               FontSize="18"
               Text="Markdown Text" />
    <ScrollViewer Grid.Row="3"
                  Margin="12"
                  BorderBrush="{ThemeResource AppBarBorderThemeBrush}"
                  BorderThickness="2"
                  HorizontalScrollBarVisibility="Disabled"
                  VerticalScrollBarVisibility="Visible">
      <controls:MarkdownTextBlock x:Name="MarkdownText"
                                  Margin="6"
                                  Header1Foreground="{ThemeResource SystemControlForegroundAccentBrush}"
                                  LinkForeground="@[Links:Brush:DodgerBlue]"
                                  Text="{Binding ElementName=UnformattedText, Path=Text}"
<<<<<<< HEAD
                                  UriPrefix="ms-appx://" />
=======
                                  SchemeList="companyportal,randomscheme"
                                  UriPrefix="ms-appx://"
                                  RequestedTheme="@[Theme:Enum:ElementTheme.Default]" />
>>>>>>> f8f73ebb
    </ScrollViewer>
  </Grid>
</Page><|MERGE_RESOLUTION|>--- conflicted
+++ resolved
@@ -41,13 +41,8 @@
                                   Header1Foreground="{ThemeResource SystemControlForegroundAccentBrush}"
                                   LinkForeground="@[Links:Brush:DodgerBlue]"
                                   Text="{Binding ElementName=UnformattedText, Path=Text}"
-<<<<<<< HEAD
+                                  SchemeList="companyportal,randomscheme"
                                   UriPrefix="ms-appx://" />
-=======
-                                  SchemeList="companyportal,randomscheme"
-                                  UriPrefix="ms-appx://"
-                                  RequestedTheme="@[Theme:Enum:ElementTheme.Default]" />
->>>>>>> f8f73ebb
     </ScrollViewer>
   </Grid>
 </Page>