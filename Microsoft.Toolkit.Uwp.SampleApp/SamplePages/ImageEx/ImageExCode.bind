--- conflicted
+++ resolved
@@ -15,17 +15,9 @@
             <Setter Property="VerticalAlignment" Value="Center" />
             <Setter Property="Background" Value="Transparent" />
             <Setter Property="Foreground" Value="White" />
-            <Setter Property="Width" Value="400" />
+            <Setter Property="Width" Value="300" />
             <Setter Property="Height" Value="300" />
         </Style>
-<<<<<<< HEAD
-=======
-        <Style x:Key="RoundStyle" TargetType="controls:ImageEx" BasedOn="{StaticResource BaseStyle}">
-            <Setter Property="Width" Value="200" />
-            <Setter Property="Height" Value="200" />
-            <Setter Property="CornerRadius" Value="999" />
-        </Style>
->>>>>>> 70aebcc0
     </Page.Resources>
 
     <Grid>
@@ -44,19 +36,14 @@
                                   Source="/Assets/Photos/LunchBreak.jpg"
                                   PlaceholderSource="/Assets/Photos/ImageExPlaceholder.jpg"
                                   CornerRadius="30,60,30,60"
-<<<<<<< HEAD
                                   Style="{StaticResource BaseStyle}"/>
-=======
-                                  Style="{StaticResource RectangleStyle}"/>
               
-                <TextBlock Text="Above ImageEx will have rounded corners on the Fall Creators Update." Margin="4" HorizontalAlignment="Center"/>
-
-                <controls:ImageEx x:Name="RoundImageExControl1"
-                                       IsCacheEnabled="@[Enable Cache]"
-                                       Source="/Assets/Photos/Owl.jpg"
-                                       PlaceholderSource="/Assets/Photos/ImageExPlaceholder.jpg"
-                                       Style="{StaticResource RoundStyle}"/>
->>>>>>> 70aebcc0
+                <controls:ImageEx x:Name="ImageExControl3"
+                                  CornerRadius="999"
+                                  IsCacheEnabled="@[Enable Cache]"
+                                  Source="/Assets/Photos/Owl.jpg"
+                                  PlaceholderSource="/Assets/Photos/ImageExPlaceholder.jpg"
+                                  Style="{StaticResource BaseStyle}"/>
            </StackPanel>    
         </ScrollViewer>
     </Grid>
