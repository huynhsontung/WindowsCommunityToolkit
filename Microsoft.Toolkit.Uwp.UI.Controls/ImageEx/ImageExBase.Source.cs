--- conflicted
+++ resolved
@@ -4,7 +4,6 @@
 
 using System;
 using System.Collections.Generic;
-using System.IO;
 using System.Threading;
 using System.Threading.Tasks;
 using Windows.UI.Xaml;
@@ -136,51 +135,6 @@
                             break;
                     }
                 }
-                else
-                {
-                    AttachSource(new BitmapImage(_uri)
-                    {
-                        CreateOptions = BitmapCreateOptions.IgnoreImageCache
-                    });
-                }
-            }
-        }
-
-        private async Task SetHttpSourceCustomCached(Uri imageUri)
-        {
-            try
-            {
-                var propValues = new List<KeyValuePair<string, object>>();
-
-                if (DecodePixelHeight > 0)
-                {
-                    propValues.Add(new KeyValuePair<string, object>(nameof(DecodePixelHeight), DecodePixelHeight));
-                }
-
-                if (DecodePixelWidth > 0)
-                {
-                    propValues.Add(new KeyValuePair<string, object>(nameof(DecodePixelWidth), DecodePixelWidth));
-                }
-
-                if (propValues.Count > 0)
-                {
-                    propValues.Add(new KeyValuePair<string, object>(nameof(DecodePixelType), DecodePixelType));
-                }
-
-                var img = await ImageCache.Instance.GetFromCacheAsync(imageUri, true, _tokenSource.Token, propValues);
-
-                lock (LockObj)
-                {
-                    // If you have many imageEx in a virtualized listview for instance
-                    // controls will be recycled and the uri will change while waiting for the previous one to load
-                    if (_uri == imageUri)
-                    {
-                        AttachSource(img);
-                        ImageExOpened?.Invoke(this, new ImageExOpenedEventArgs());
-                        VisualStateManager.GoToState(this, LoadedState, true);
-                    }
-                }
-<<<<<<< HEAD
                 else if (string.Equals(_uri.Scheme, "data", StringComparison.OrdinalIgnoreCase))
                 {
                     var source = _uri.OriginalString;
@@ -195,7 +149,49 @@
                     }
                 }
                 else
-=======
+                {
+                    AttachSource(new BitmapImage(_uri)
+                    {
+                        CreateOptions = BitmapCreateOptions.IgnoreImageCache
+                    });
+                }
+            }
+        }
+
+        private async Task SetHttpSourceCustomCached(Uri imageUri)
+        {
+            try
+            {
+                var propValues = new List<KeyValuePair<string, object>>();
+
+                if (DecodePixelHeight > 0)
+                {
+                    propValues.Add(new KeyValuePair<string, object>(nameof(DecodePixelHeight), DecodePixelHeight));
+                }
+
+                if (DecodePixelWidth > 0)
+                {
+                    propValues.Add(new KeyValuePair<string, object>(nameof(DecodePixelWidth), DecodePixelWidth));
+                }
+
+                if (propValues.Count > 0)
+                {
+                    propValues.Add(new KeyValuePair<string, object>(nameof(DecodePixelType), DecodePixelType));
+                }
+
+                var img = await ImageCache.Instance.GetFromCacheAsync(imageUri, true, _tokenSource.Token, propValues);
+
+                lock (LockObj)
+                {
+                    // If you have many imageEx in a virtualized listview for instance
+                    // controls will be recycled and the uri will change while waiting for the previous one to load
+                    if (_uri == imageUri)
+                    {
+                        AttachSource(img);
+                        ImageExOpened?.Invoke(this, new ImageExOpenedEventArgs());
+                        VisualStateManager.GoToState(this, LoadedState, true);
+                    }
+                }
             }
             catch (OperationCanceledException)
             {
@@ -204,7 +200,6 @@
             catch (Exception e)
             {
                 lock (LockObj)
->>>>>>> bc6d0025
                 {
                     if (_uri == imageUri)
                     {
