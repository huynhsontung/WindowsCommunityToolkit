﻿// ******************************************************************
// Copyright (c) Microsoft. All rights reserved.
// This code is licensed under the MIT License (MIT).
// THE CODE IS PROVIDED “AS IS”, WITHOUT WARRANTY OF ANY KIND, EXPRESS OR IMPLIED,
// INCLUDING BUT NOT LIMITED TO THE WARRANTIES OF MERCHANTABILITY,
// FITNESS FOR A PARTICULAR PURPOSE AND NONINFRINGEMENT.
// IN NO EVENT SHALL THE AUTHORS OR COPYRIGHT HOLDERS BE LIABLE FOR ANY CLAIM,
// DAMAGES OR OTHER LIABILITY, WHETHER IN AN ACTION OF CONTRACT,
// TORT OR OTHERWISE, ARISING FROM, OUT OF OR IN CONNECTION WITH
// THE CODE OR THE USE OR OTHER DEALINGS IN THE CODE.
// ******************************************************************

using System.Collections.Generic;
using System.Linq;
using Microsoft.Toolkit.Uwp.UI.Controls.Markdown.Parse;

namespace Microsoft.Toolkit.Uwp.UI.Controls.Markdown.Helpers
{
    internal class Common
    {
        internal enum InlineParseMethod
        {
            /// <summary>
            /// A Comment text
            /// </summary>
            Comment,

            /// <summary>
            /// A bold element
            /// </summary>
            Bold,

            /// <summary>
            /// A code element
            /// </summary>
            Code,

            /// <summary>
            /// An italic block
            /// </summary>
            Italic,

            /// <summary>
            /// An bold and italic block
            /// </summary>
            BoldItalic,

            /// <summary>
            /// A link block
            /// </summary>
            MarkdownLink,

            /// <summary>
            /// An angle bracket link.
            /// </summary>
            AngleBracketLink,

            /// <summary>
            /// A url block
            /// </summary>
            Url,

            /// <summary>
            /// A reddit style link
            /// </summary>
            RedditLink,

            /// <summary>
            /// An in line text link
            /// </summary>
            PartialLink,

            /// <summary>
            /// An email element
            /// </summary>
            Email,

            /// <summary>
            /// strike through element
            /// </summary>
            Strikethrough,

            /// <summary>
            /// Super script element.
            /// </summary>
            Superscript,

            /// <summary>
            /// Image element.
            /// </summary>
            Image,

            /// <summary>
            /// Emoji element.
            /// </summary>
            Emoji
        }

        /// <summary>
        /// A helper class for the trip chars. This is an optimization. If we ask each class to go
        /// through the rage and look for itself we end up looping through the range n times, once
        /// for each inline. This class represent a character that an inline needs to have a
        /// possible match. We will go through the range once and look for everyone's trip chars,
        /// and if they can make a match from the trip char then we will commit to them.
        /// </summary>
        internal class InlineTripCharHelper
        {
            // Note! Everything in first char and suffix should be lower case!
            public char FirstChar { get; set; }

            public InlineParseMethod Method { get; set; }
        }

        private static readonly List<InlineTripCharHelper> _triggerList = new List<InlineTripCharHelper>();
        private static readonly char[] _tripCharacters;

        static Common()
        {
            BoldItalicTextInline.AddTripChars(_triggerList);
            BoldTextInline.AddTripChars(_triggerList);
            ItalicTextInline.AddTripChars(_triggerList);
            MarkdownLinkInline.AddTripChars(_triggerList);
            HyperlinkInline.AddTripChars(_triggerList);
            CommentInline.AddTripChars(_triggerList);
            StrikethroughTextInline.AddTripChars(_triggerList);
            SuperscriptTextInline.AddTripChars(_triggerList);
            CodeInline.AddTripChars(_triggerList);
            ImageInline.AddTripChars(_triggerList);
            EmojiInline.AddTripChars(_triggerList);

            // Create an array of characters to search against using IndexOfAny.
            _tripCharacters = _triggerList.Select(trigger => trigger.FirstChar).Distinct().ToArray();
        }

        /// <summary>
        /// This function can be called by any element parsing. Given a start and stopping point this will
        /// parse all found elements out of the range.
        /// </summary>
        /// <returns> A list of parsed inlines. </returns>
        public static List<MarkdownInline> ParseInlineChildren(string markdown, int startingPos, int maxEndingPos, bool ignoreLinks = false)
        {
            int currentParsePosition = startingPos;

            var inlines = new List<MarkdownInline>();
            while (currentParsePosition < maxEndingPos)
            {
                // Find the next inline element.
                var parseResult = FindNextInlineElement(markdown, currentParsePosition, maxEndingPos, ignoreLinks);

                // If the element we found doesn't start at the position we are looking for there
                // is text between the element and the start of the parsed element. We need to wrap
                // it into a text run.
                if (parseResult.Start != currentParsePosition)
                {
                    var textRun = TextRunInline.Parse(markdown, currentParsePosition, parseResult.Start);
                    inlines.Add(textRun);
                }

                // Add the parsed element.
                inlines.Add(parseResult.ParsedElement);

                // Update the current position.
                currentParsePosition = parseResult.End;
            }

            return inlines;
        }

        /// <summary>
        /// Represents the result of parsing an inline element.
        /// </summary>
        internal class InlineParseResult
        {
            public InlineParseResult(MarkdownInline parsedElement, int start, int end)
            {
                ParsedElement = parsedElement;
                Start = start;
                End = end;
            }

            /// <summary>
            /// Gets the element that was parsed (can be <c>null</c>).
            /// </summary>
            public MarkdownInline ParsedElement { get; }

            /// <summary>
            /// Gets the position of the first character in the parsed element.
            /// </summary>
            public int Start { get; }

            /// <summary>
            /// Gets the position of the character after the last character in the parsed element.
            /// </summary>
            public int End { get; }
        }

        /// <summary>
        /// Finds the next inline element by matching trip chars and verifying the match.
        /// </summary>
        /// <param name="markdown"> The markdown text to parse. </param>
        /// <param name="start"> The position to start parsing. </param>
        /// <param name="end"> The position to stop parsing. </param>
        /// <param name="ignoreLinks"> Indicates whether to parse links. </param>
        /// <returns>Returns the next element</returns>
        private static InlineParseResult FindNextInlineElement(string markdown, int start, int end, bool ignoreLinks)
        {
            // Search for the next inline sequence.
            for (int pos = start; pos < end; pos++)
            {
                // IndexOfAny should be the fastest way to skip characters we don't care about.
                pos = markdown.IndexOfAny(_tripCharacters, pos, end - pos);
                if (pos < 0)
                {
                    break;
                }

                // Find the trigger(s) that matched.
                char currentChar = markdown[pos];
                foreach (InlineTripCharHelper currentTripChar in _triggerList)
                {
                    // Check if our current char matches the suffix char.
                    if (currentChar == currentTripChar.FirstChar)
                    {
                        // Don't match if the previous character was a backslash.
                        if (pos > start && markdown[pos - 1] == '\\')
                        {
                            continue;
                        }

                        // If we are here we have a possible match. Call into the inline class to verify.
                        InlineParseResult parseResult = null;
                        switch (currentTripChar.Method)
                        {
<<<<<<< HEAD
                            case InlineParseMethod.BoldItalic:
                                parseResult = BoldItalicTextInline.Parse(markdown, pos, end);
=======
                            case InlineParseMethod.Comment:
                                parseResult = CommentInline.Parse(markdown, pos, end);
>>>>>>> c8fa5a26
                                break;
                            case InlineParseMethod.Bold:
                                parseResult = BoldTextInline.Parse(markdown, pos, end);
                                break;
                            case InlineParseMethod.Italic:
                                parseResult = ItalicTextInline.Parse(markdown, pos, end);
                                break;
                            case InlineParseMethod.MarkdownLink:
                                if (!ignoreLinks)
                                {
                                    parseResult = MarkdownLinkInline.Parse(markdown, pos, end);
                                }

                                break;
                            case InlineParseMethod.AngleBracketLink:
                                if (!ignoreLinks)
                                {
                                    parseResult = HyperlinkInline.ParseAngleBracketLink(markdown, pos, end);
                                }

                                break;
                            case InlineParseMethod.Url:
                                if (!ignoreLinks)
                                {
                                    parseResult = HyperlinkInline.ParseUrl(markdown, pos, end);
                                }

                                break;
                            case InlineParseMethod.RedditLink:
                                if (!ignoreLinks)
                                {
                                    parseResult = HyperlinkInline.ParseRedditLink(markdown, pos, end);
                                }

                                break;
                            case InlineParseMethod.PartialLink:
                                if (!ignoreLinks)
                                {
                                    parseResult = HyperlinkInline.ParsePartialLink(markdown, pos, end);
                                }

                                break;
                            case InlineParseMethod.Email:
                                if (!ignoreLinks)
                                {
                                    parseResult = HyperlinkInline.ParseEmailAddress(markdown, start, pos, end);
                                }

                                break;
                            case InlineParseMethod.Strikethrough:
                                parseResult = StrikethroughTextInline.Parse(markdown, pos, end);
                                break;
                            case InlineParseMethod.Superscript:
                                parseResult = SuperscriptTextInline.Parse(markdown, pos, end);
                                break;
                            case InlineParseMethod.Code:
                                parseResult = CodeInline.Parse(markdown, pos, end);
                                break;
                            case InlineParseMethod.Image:
                                parseResult = ImageInline.Parse(markdown, pos, end);
                                break;
                            case InlineParseMethod.Emoji:
                                parseResult = EmojiInline.Parse(markdown, pos, end);
                                break;
                        }

                        if (parseResult != null)
                        {
                            return parseResult;
                        }
                    }
                }
            }

            // If we didn't find any elements we have a normal text block.
            // Let us consume the entire range.
            return new InlineParseResult(TextRunInline.Parse(markdown, start, end), start, end);
        }

        /// <summary>
        /// Returns the next \n or \r\n in the markdown.
        /// </summary>
        /// <returns>the next single line</returns>
        public static int FindNextSingleNewLine(string markdown, int startingPos, int endingPos, out int startOfNextLine)
        {
            // A line can end with CRLF (\r\n) or just LF (\n).
            int lineFeedPos = markdown.IndexOf('\n', startingPos);
            if (lineFeedPos == -1)
            {
                // Trying with /r now
                lineFeedPos = markdown.IndexOf('\r', startingPos);
                if (lineFeedPos == -1)
                {
                    startOfNextLine = endingPos;
                    return endingPos;
                }
            }

            startOfNextLine = lineFeedPos + 1;

            // Check if it was a CRLF.
            if (lineFeedPos > startingPos && markdown[lineFeedPos - 1] == '\r')
            {
                return lineFeedPos - 1;
            }

            return lineFeedPos;
        }

        /// <summary>
        /// Helper function for index of with a start and an ending.
        /// </summary>
        /// <returns>Pos of the searched for item</returns>
        public static int IndexOf(string markdown, string search, int startingPos, int endingPos, bool reverseSearch = false)
        {
            // Check the ending isn't out of bounds.
            if (endingPos > markdown.Length)
            {
                endingPos = markdown.Length;
                DebuggingReporter.ReportCriticalError("IndexOf endingPos > string length");
            }

            // Figure out how long to go
            int count = endingPos - startingPos;
            if (count < 0)
            {
                return -1;
            }

            // Make sure we don't go too far.
            int remainingCount = markdown.Length - startingPos;
            if (count > remainingCount)
            {
                DebuggingReporter.ReportCriticalError("IndexOf count > remaing count");
                count = remainingCount;
            }

            // Check the ending. Since we use inclusive ranges we need to -1 from this for
            // reverses searches.
            if (reverseSearch && endingPos > 0)
            {
                endingPos -= 1;
            }

            return reverseSearch ? markdown.LastIndexOf(search, endingPos, count) : markdown.IndexOf(search, startingPos, count);
        }

        /// <summary>
        /// Helper function for index of with a start and an ending.
        /// </summary>
        /// <returns>Pos of the searched for item</returns>
        public static int IndexOf(string markdown, char search, int startingPos, int endingPos, bool reverseSearch = false)
        {
            // Check the ending isn't out of bounds.
            if (endingPos > markdown.Length)
            {
                endingPos = markdown.Length;
                DebuggingReporter.ReportCriticalError("IndexOf endingPos > string length");
            }

            // Figure out how long to go
            int count = endingPos - startingPos;
            if (count < 0)
            {
                return -1;
            }

            // Make sure we don't go too far.
            int remainingCount = markdown.Length - startingPos;
            if (count > remainingCount)
            {
                DebuggingReporter.ReportCriticalError("IndexOf count > remaing count");
                count = remainingCount;
            }

            // Check the ending. Since we use inclusive ranges we need to -1 from this for
            // reverses searches.
            if (reverseSearch && endingPos > 0)
            {
                endingPos -= 1;
            }

            return reverseSearch ? markdown.LastIndexOf(search, endingPos, count) : markdown.IndexOf(search, startingPos, count);
        }

        /// <summary>
        /// Finds the next whitespace in a range.
        /// </summary>
        /// <returns>pos of the white space</returns>
        public static int FindNextWhiteSpace(string markdown, int startingPos, int endingPos, bool ifNotFoundReturnLength)
        {
            int currentPos = startingPos;
            while (currentPos < markdown.Length && currentPos < endingPos)
            {
                if (char.IsWhiteSpace(markdown[currentPos]))
                {
                    return currentPos;
                }

                currentPos++;
            }

            return ifNotFoundReturnLength ? endingPos : -1;
        }

        internal class LineInfo
        {
            public int StartOfLine { get; set; }

            public int FirstNonWhitespaceChar { get; set; }

            public int EndOfLine { get; set; }

            public bool IsLineBlank
            {
                get
                {
                    return FirstNonWhitespaceChar == EndOfLine;
                }
            }

            public int StartOfNextLine { get; set; }
        }

        /// <summary>
        /// Parses lines.
        /// </summary>
        /// <returns>LineInfo</returns>
        public static IEnumerable<LineInfo> ParseLines(string markdown, int start, int end, int quoteDepth)
        {
            int pos = start;
            bool lineStartsNewParagraph = true;

            while (pos < end)
            {
                int startOfLine = pos;
                int expectedQuotesRemaining = quoteDepth;
                int nonSpacePos = pos;
                char nonSpaceChar = '\0';
                while (true)
                {
                    // Find the next non-space char.
                    while (nonSpacePos < end)
                    {
                        char c = markdown[nonSpacePos];
                        if (c == '\r' || c == '\n')
                        {
                            // The line is either entirely whitespace, or is empty.
                            break;
                        }

                        if (c != ' ' && c != '\t')
                        {
                            // The line has content.
                            nonSpaceChar = c;
                            break;
                        }

                        nonSpacePos++;
                    }

                    // When parsing blocks in a blockquote context, we need to count the number of
                    // quote characters ('>').  If there are less than expected AND this is the
                    // start of a new paragraph, then stop parsing.
                    if (expectedQuotesRemaining == 0)
                    {
                        break;
                    }

                    if (nonSpaceChar == '>')
                    {
                        // Expected block quote characters should be ignored.
                        expectedQuotesRemaining--;
                        nonSpacePos++;
                        nonSpaceChar = '\0';
                        startOfLine = nonSpacePos;

                        // Ignore the first space after the quote character, if there is one.
                        if (startOfLine < end && markdown[startOfLine] == ' ')
                        {
                            startOfLine++;
                            nonSpacePos++;
                        }
                    }
                    else
                    {
                        // There were less block quote characters than expected.
                        // But it doesn't matter if this is not the start of a new paragraph.
                        if (!lineStartsNewParagraph || nonSpaceChar == '\0')
                        {
                            break;
                        }

                        // This must be the end of the blockquote.  End the current paragraph, if any.
                        yield break;
                    }
                }

                // Find the end of the current line.
                int startOfNextLine;
                int endOfLine = Common.FindNextSingleNewLine(markdown, nonSpacePos, end, out startOfNextLine);

                // Return the line info to the caller.
                yield return new LineInfo
                {
                    StartOfLine = startOfLine,
                    FirstNonWhitespaceChar = nonSpacePos,
                    EndOfLine = endOfLine,
                    StartOfNextLine = startOfNextLine,
                };

                if (nonSpaceChar == '\0')
                {
                    // The line is empty or nothing but whitespace.
                    lineStartsNewParagraph = true;
                }

                // Repeat.
                pos = startOfNextLine;
            }
        }

        /// <summary>
        /// Skips a certain number of quote characters (>).
        /// </summary>
        /// <returns>Skip Quote Chars</returns>
        public static int SkipQuoteCharacters(string markdown, int start, int end, int quoteDepth)
        {
            if (quoteDepth == 0)
            {
                return start;
            }

            int startOfLine = start;
            int nonSpacePos = start;
            char nonSpaceChar = '\0';

            while (true)
            {
                // Find the next non-space char.
                while (nonSpacePos < end)
                {
                    char c = markdown[nonSpacePos];
                    if (c == '\r' || c == '\n')
                    {
                        // The line is either entirely whitespace, or is empty.
                        break;
                    }

                    if (c != ' ' && c != '\t')
                    {
                        // The line has content.
                        nonSpaceChar = c;
                        break;
                    }

                    nonSpacePos++;
                }

                // When parsing blocks in a blockquote context, we need to count the number of
                // quote characters ('>').  If there are less than expected AND this is the
                // start of a new paragraph, then stop parsing.
                if (quoteDepth == 0)
                {
                    break;
                }

                if (nonSpaceChar == '>')
                {
                    // Expected block quote characters should be ignored.
                    quoteDepth--;
                    nonSpacePos++;
                    nonSpaceChar = '\0';
                    startOfLine = nonSpacePos;

                    // Ignore the first space after the quote character, if there is one.
                    if (startOfLine < end && markdown[startOfLine] == ' ')
                    {
                        startOfLine++;
                        nonSpacePos++;
                    }
                }
                else
                {
                    // There were less block quote characters than expected.
                    break;
                }
            }

            return startOfLine;
        }

        /// <summary>
        /// Determines if a character is a whitespace character.
        /// </summary>
        /// <returns>true if is white space</returns>
        public static bool IsWhiteSpace(char c)
        {
            return c == ' ' || c == '\t' || c == '\r' || c == '\n';
        }

        /// <summary>
        /// Determines if a string is blank or comprised entirely of whitespace characters.
        /// </summary>
        /// <returns>true if blank or white space</returns>
        public static bool IsBlankOrWhiteSpace(string str)
        {
            for (int i = 0; i < str.Length; i++)
            {
                if (!IsWhiteSpace(str[i]))
                {
                    return false;
                }
            }

            return true;
        }
    }
}<|MERGE_RESOLUTION|>--- conflicted
+++ resolved
@@ -231,13 +231,11 @@
                         InlineParseResult parseResult = null;
                         switch (currentTripChar.Method)
                         {
-<<<<<<< HEAD
                             case InlineParseMethod.BoldItalic:
                                 parseResult = BoldItalicTextInline.Parse(markdown, pos, end);
-=======
+                                break;
                             case InlineParseMethod.Comment:
                                 parseResult = CommentInline.Parse(markdown, pos, end);
->>>>>>> c8fa5a26
                                 break;
                             case InlineParseMethod.Bold:
                                 parseResult = BoldTextInline.Parse(markdown, pos, end);
