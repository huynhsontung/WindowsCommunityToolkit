﻿// ******************************************************************
// Copyright (c) Microsoft. All rights reserved.
// This code is licensed under the MIT License (MIT).
// THE CODE IS PROVIDED “AS IS”, WITHOUT WARRANTY OF ANY KIND, EXPRESS OR IMPLIED,
// INCLUDING BUT NOT LIMITED TO THE WARRANTIES OF MERCHANTABILITY,
// FITNESS FOR A PARTICULAR PURPOSE AND NONINFRINGEMENT.
// IN NO EVENT SHALL THE AUTHORS OR COPYRIGHT HOLDERS BE LIABLE FOR ANY CLAIM,
// DAMAGES OR OTHER LIABILITY, WHETHER IN AN ACTION OF CONTRACT,
// TORT OR OTHERWISE, ARISING FROM, OUT OF OR IN CONNECTION WITH
// THE CODE OR THE USE OR OTHER DEALINGS IN THE CODE.
// ******************************************************************
using System;
using System.Windows.Input;
using Windows.Devices.Input;
using Windows.UI;
using Windows.UI.Xaml;
using Windows.UI.Xaml.Controls;
using Windows.UI.Xaml.Input;
using Windows.UI.Xaml.Media;
using Windows.UI.Xaml.Media.Animation;

namespace Microsoft.Toolkit.Uwp.UI.Controls
{
    /// <summary>
    /// ContentControl providing functionality for sliding left or right to expose functions
    /// </summary>
    [TemplatePart(Name = PartContentGrid, Type = typeof(Grid))]
    [TemplatePart(Name = PartCommandContainer, Type = typeof(Grid))]
    [TemplatePart(Name = PartLeftCommandPanel, Type = typeof(StackPanel))]
    [TemplatePart(Name = PartRightCommandPanel, Type = typeof(StackPanel))]
    public class SlidableListItem : ContentControl
    {
        /// <summary>
        /// Indetifies the <see cref="ExtraSwipeThreshold"/> property
        /// </summary>
        public static readonly DependencyProperty ExtraSwipeThresholdProperty =
            DependencyProperty.Register(nameof(ExtraSwipeThreshold), typeof(int), typeof(SlidableListItem), new PropertyMetadata(default(int)));

        /// <summary>
        /// Indetifies the <see cref="IsOffsetLimited"/> property
        /// </summary>
        public static readonly DependencyProperty IsOffsetLimitedProperty =
            DependencyProperty.Register(nameof(IsOffsetLimited), typeof(bool), typeof(SlidableListItem), new PropertyMetadata(true));

        /// <summary>
        /// Indetifies the <see cref="IsLeftSwipeEnabled"/> property
        /// </summary>
        public static readonly DependencyProperty IsLeftSwipeEnabledProperty =
            DependencyProperty.Register(nameof(IsLeftSwipeEnabled), typeof(bool), typeof(SlidableListItem), new PropertyMetadata(true));

        /// <summary>
        /// Indetifies the <see cref="IsRightSwipeEnabled"/> property
        /// </summary>
        public static readonly DependencyProperty IsRightSwipeEnabledProperty =
            DependencyProperty.Register(nameof(IsRightSwipeEnabled), typeof(bool), typeof(SlidableListItem), new PropertyMetadata(true));

        /// <summary>
        /// Indetifies the <see cref="ActivationWidth"/> property
        /// </summary>
        public static readonly DependencyProperty ActivationWidthProperty =
            DependencyProperty.Register(nameof(ActivationWidth), typeof(double), typeof(SlidableListItem), new PropertyMetadata(80));

        /// <summary>
        /// Indeifies the <see cref="LeftIcon"/> property
        /// </summary>
        public static readonly DependencyProperty LeftIconProperty =
            DependencyProperty.Register(nameof(LeftIcon), typeof(Symbol), typeof(SlidableListItem), new PropertyMetadata(Symbol.Favorite));

        /// <summary>
        /// Indetifies the <see cref="RightIcon"/> property
        /// </summary>
        public static readonly DependencyProperty RightIconProperty =
            DependencyProperty.Register(nameof(RightIcon), typeof(Symbol), typeof(SlidableListItem), new PropertyMetadata(Symbol.Delete));

        /// <summary>
        /// Indetifies the <see cref="LeftLabel"/> property
        /// </summary>
        public static readonly DependencyProperty LeftLabelProperty =
            DependencyProperty.Register(nameof(LeftLabel), typeof(string), typeof(SlidableListItem), new PropertyMetadata(string.Empty));

        /// <summary>
        /// Indetifies the <see cref="RightLabel"/> property
        /// </summary>
        public static readonly DependencyProperty RightLabelProperty =
            DependencyProperty.Register(nameof(RightLabel), typeof(string), typeof(SlidableListItem), new PropertyMetadata(string.Empty));

        /// <summary>
        /// Indetifies the <see cref="LeftForeground"/> property
        /// </summary>
        public static readonly DependencyProperty LeftForegroundProperty =
            DependencyProperty.Register(nameof(LeftForeground), typeof(Brush), typeof(SlidableListItem), new PropertyMetadata(new SolidColorBrush(Colors.White)));

        /// <summary>
        /// Indetifies the <see cref="RightForeground"/> property
        /// </summary>
        public static readonly DependencyProperty RightForegroundProperty =
            DependencyProperty.Register(nameof(RightForeground), typeof(Brush), typeof(SlidableListItem), new PropertyMetadata(new SolidColorBrush(Colors.White)));

        /// <summary>
        /// Indetifies the <see cref="LeftBackground"/> property
        /// </summary>
        public static readonly DependencyProperty LeftBackgroundProperty =
            DependencyProperty.Register(nameof(LeftBackground), typeof(Brush), typeof(SlidableListItem), new PropertyMetadata(new SolidColorBrush(Colors.LightGray)));

        /// <summary>
        /// Identifies the <see cref="RightBackground"/> property
        /// </summary>
        public static readonly DependencyProperty RightBackgroundProperty =
            DependencyProperty.Register(nameof(RightBackground), typeof(Brush), typeof(SlidableListItem), new PropertyMetadata(new SolidColorBrush(Colors.DarkGray)));

        /// <summary>
        /// Identifies the <see cref="MouseSlidingEnabled"/> property
        /// </summary>
        public static readonly DependencyProperty MouseSlidingEnabledProperty =
            DependencyProperty.Register(nameof(MouseSlidingEnabled), typeof(bool), typeof(SlidableListItem), new PropertyMetadata(false));

        /// <summary>
        /// Identifies the <see cref="LeftCommand"/> property
        /// </summary>
        public static readonly DependencyProperty LeftCommandProperty =
            DependencyProperty.Register(nameof(LeftCommand), typeof(ICommand), typeof(SlidableListItem), new PropertyMetadata(null));

        /// <summary>
        /// Identifies the <see cref="RightCommand"/> property
        /// </summary>
        public static readonly DependencyProperty RightCommandProperty =
            DependencyProperty.Register(nameof(RightCommand), typeof(ICommand), typeof(SlidableListItem), new PropertyMetadata(null));

        /// <summary>
        /// Identifies the <see cref="LeftCommandParameter"/> property
        /// </summary>
        public static readonly DependencyProperty LeftCommandParameterProperty =
            DependencyProperty.Register(nameof(LeftCommandParameter), typeof(object), typeof(SlidableListItem), new PropertyMetadata(null));

        /// <summary>
        /// Identifies the <see cref="RightCommandParameter"/> property
        /// </summary>
        public static readonly DependencyProperty RightCommandParameterProperty =
            DependencyProperty.Register(nameof(RightCommandParameter), typeof(object), typeof(SlidableListItem), new PropertyMetadata(null));

        /// <summary>
        /// Identifies the <see cref="SwipeStatus"/> property
        /// </summary>
        public static readonly DependencyProperty SwipeStatusProperty =
            DependencyProperty.Register(nameof(SwipeStatus), typeof(object), typeof(SwipeStatus), new PropertyMetadata(SwipeStatus.NotRunning));

        private const string PartContentGrid = "ContentGrid";
        private const string PartCommandContainer = "CommandContainer";
        private const string PartLeftCommandPanel = "LeftCommandPanel";
        private const string PartRightCommandPanel = "RightCommandPanel";

        private Grid _contentGrid;
        private CompositeTransform _transform;
        private Grid _commandContainer;
        private StackPanel _leftCommandPanel;
        private CompositeTransform _leftCommandTransform;
        private StackPanel _rightCommandPanel;
        private CompositeTransform _rightCommandTransform;
        private DoubleAnimation _contentAnimation;
        private Storyboard _contentStoryboard;

        /// <summary>
        /// Initializes a new instance of the <see cref="SlidableListItem"/> class.
        /// Creates a new instance of <see cref="SlidableListItem"/>
        /// </summary>
        public SlidableListItem()
        {
            DefaultStyleKey = typeof(SlidableListItem);
        }

        /// <summary>
        /// Occurs when the user swipes to the left to activate the right action
        /// </summary>
        public event EventHandler RightCommandRequested;

        /// <summary>
        /// Occurs when the user swipes to the right to activate the left action
        /// </summary>
        public event EventHandler LeftCommandRequested;

        /// <summary>
        /// Invoked whenever application code or internal processes (such as a rebuilding
        /// layout pass) call <see cref="OnApplyTemplate"/>. In simplest terms, this means the method
        /// is called just before a UI element displays in an application. Override this
        /// method to influence the default post-template logic of a class.
        /// </summary>
        protected override void OnApplyTemplate()
        {
            if (_contentGrid != null)
            {
                _contentGrid.ManipulationStarted -= ContentGrid_ManipulationStarted;
                _contentGrid.ManipulationDelta -= ContentGrid_ManipulationDelta;
                _contentGrid.ManipulationCompleted -= ContentGrid_ManipulationCompleted;
            }

            _contentGrid = GetTemplateChild(PartContentGrid) as Grid;

            if (_contentGrid != null)
            {
                _transform = _contentGrid.RenderTransform as CompositeTransform;
                _contentGrid.ManipulationStarted += ContentGrid_ManipulationStarted;
                _contentGrid.ManipulationDelta += ContentGrid_ManipulationDelta;
                _contentGrid.ManipulationCompleted += ContentGrid_ManipulationCompleted;

                _contentAnimation = new DoubleAnimation();
                Storyboard.SetTarget(_contentAnimation, _transform);
                Storyboard.SetTargetProperty(_contentAnimation, "TranslateX");
                _contentAnimation.To = 0;
                _contentAnimation.Duration = new Duration(TimeSpan.FromMilliseconds(100));

                _contentStoryboard = new Storyboard();
                _contentStoryboard.Children.Add(_contentAnimation);
            }

            base.OnApplyTemplate();
        }

        private void ContentGrid_ManipulationStarted(object sender, ManipulationStartedRoutedEventArgs e)
        {
            if ((!MouseSlidingEnabled && e.PointerDeviceType == PointerDeviceType.Mouse) || (!IsRightSwipeEnabled && !IsLeftSwipeEnabled))
            {
                return;
            }

            if (_commandContainer == null)
            {
                _commandContainer = GetTemplateChild(PartCommandContainer) as Grid;
                if (_commandContainer != null)
                {
                    _commandContainer.Background = LeftBackground as SolidColorBrush;
                    _commandContainer.Clip = new RectangleGeometry();
                }
            }

            if (_leftCommandPanel == null)
            {
                _leftCommandPanel = GetTemplateChild(PartLeftCommandPanel) as StackPanel;
                if (_leftCommandPanel != null)
                {
                    _leftCommandTransform = _leftCommandPanel.RenderTransform as CompositeTransform;
                }
            }

            if (_rightCommandPanel == null)
            {
                _rightCommandPanel = GetTemplateChild(PartRightCommandPanel) as StackPanel;
                if (_rightCommandPanel != null)
                {
                    _rightCommandTransform = _rightCommandPanel.RenderTransform as CompositeTransform;
                }
            }

            _commandContainer.Opacity = 0;
            SwipeStatus = SwipeStatus.Starting;
        }

        /// <summary>
        /// Handler for when slide manipulation is complete
        /// </summary>
        private void ContentGrid_ManipulationCompleted(object sender, ManipulationCompletedRoutedEventArgs e)
        {
            if ((!MouseSlidingEnabled && e.PointerDeviceType == PointerDeviceType.Mouse) || (!IsRightSwipeEnabled && !IsLeftSwipeEnabled))
            {
                return;
            }

            var x = _transform.TranslateX;
            _contentAnimation.From = x;
            _contentStoryboard.Begin();

            _leftCommandTransform.TranslateX = 0;
            _rightCommandTransform.TranslateX = 0;
            _commandContainer.Opacity = 0; // How to animate this?

            if (SwipeStatus == SwipeStatus.SwipingPassedLeftThreshold)
            {
                RightCommandRequested?.Invoke(this, new EventArgs());
                RightCommand?.Execute(RightCommandParameter);
            }
            else if (SwipeStatus == SwipeStatus.SwipingPassedRightThreshold)
            {
                LeftCommandRequested?.Invoke(this, new EventArgs());
                LeftCommand?.Execute(LeftCommandParameter);
            }

            SwipeStatus = SwipeStatus.NotRunning;
        }

        /// <summary>
        /// Handler for when slide manipulation is underway
        /// </summary>
        private void ContentGrid_ManipulationDelta(object sender, ManipulationDeltaRoutedEventArgs e)
        {
            if (SwipeStatus == SwipeStatus.NotRunning)
            {
                return;
            }

            var newTranslationX = _transform.TranslateX + e.Delta.Translation.X;
            bool swipingInDisabledArea = false;
            SwipeStatus newSwipeStatus = SwipeStatus.NotRunning;

            if (newTranslationX > 0)
            {
                // Swiping from left to right
                if (!IsRightSwipeEnabled)
                {
                    // If swipe is not enabled, only allow swipe a very short distance
                    if (newTranslationX > 0)
                    {
                        swipingInDisabledArea = true;
                        newSwipeStatus = SwipeStatus.DisabledSwipingToRight;
                    }

                    if (newTranslationX > 16)
                    {
                        newTranslationX = 16;
                    }
                }
                else if (IsOffsetLimited)
                {
                    // If offset is limited, there will be a limit how much swipe is possible.
                    // This will be the value of the command panel plus some threshold.
                    // This value can't be less than the ActivationWidth.
                    var swipeThreshold = _leftCommandPanel.ActualWidth + ExtraSwipeThreshold;
                    if (swipeThreshold < ActivationWidth)
                    {
                        swipeThreshold = ActivationWidth;
                    }

                    if (Math.Abs(newTranslationX) > swipeThreshold)
                    {
                        newTranslationX = swipeThreshold;
                    }
                }

                // Don't allow swiping more than almost the whole content grid width
                // (doing this will cause the control to change size).
                if (newTranslationX > (_contentGrid.ActualWidth - 4))
                {
                    newTranslationX = _contentGrid.ActualWidth - 4;
                }
            }
            else
            {
                // Swiping from right to left
                if (!IsLeftSwipeEnabled)
                {
                    // If swipe is not enabled, only allow swipe a very short distance
                    if (newTranslationX < 0)
                    {
                        swipingInDisabledArea = true;
                        newSwipeStatus = SwipeStatus.DisabledSwipingToLeft;
                    }

                    if (newTranslationX < -16)
                    {
                        newTranslationX = -16;
                    }
                }
                else if (IsOffsetLimited)
                {
                    // If offset is limited, there will be a limit how much swipe is possible.
                    // This will be the value of the command panel plus some threshold.
                    // This value can't be less than the ActivationWidth.
                    var swipeThreshold = _rightCommandPanel.ActualWidth + ExtraSwipeThreshold;
                    if (swipeThreshold < ActivationWidth)
                    {
                        swipeThreshold = ActivationWidth;
                    }

                    if (Math.Abs(newTranslationX) > swipeThreshold)
                    {
                        newTranslationX = -swipeThreshold;
                    }
                }

                // Don't allow swiping more than almost the whole content grid width
                // (doing this will cause the control to change size).
                if (newTranslationX < -(_contentGrid.ActualWidth - 4))
                {
                    newTranslationX = -(_contentGrid.ActualWidth - 4);
                }
            }

            bool hasPassedThreshold = !swipingInDisabledArea && Math.Abs(newTranslationX) >= ActivationWidth;

            if (swipingInDisabledArea)
            {
                // Don't show any command if swiping in disabled area.
                _commandContainer.Opacity = 0;
                _leftCommandPanel.Opacity = 0;
                _rightCommandPanel.Opacity = 0;
            }
            else if (newTranslationX > 0)
            {
                // If swiping from left to right, show left command panel.
                _rightCommandPanel.Opacity = 0;

                _commandContainer.Background = LeftBackground as SolidColorBrush;
                _commandContainer.Opacity = 1;
                _leftCommandPanel.Opacity = 1;

                _commandContainer.Clip.Rect = new Windows.Foundation.Rect(0, 0, newTranslationX, _commandContainer.ActualHeight);

                if (newTranslationX < ActivationWidth)
                {
                    _leftCommandTransform.TranslateX = newTranslationX / 2;
<<<<<<< HEAD
                    _leftCommandPanel.Clip.Rect = new Windows.Foundation.Rect(0, 0, newTranslationX / 2, 40);
                    newSwipeStatus = SwipeStatus.SwipingToRightThreshold;
=======
                    SwipeStatus = SwipeStatus.SwipingToRightThreshold;
>>>>>>> 7b2ad5c6
                }
                else
                {
                    _leftCommandTransform.TranslateX = 20;
<<<<<<< HEAD
                    _leftCommandPanel.Clip.Rect = new Windows.Foundation.Rect(0, 0, newTranslationX - 20, 40);
                    newSwipeStatus = SwipeStatus.SwipingPassedRightThreshold;
=======
                    SwipeStatus = SwipeStatus.SwipingPassedRightThreshold;
>>>>>>> 7b2ad5c6
                }
            }
            else
            {
                // If swiping from right to left, show right command panel.
                _leftCommandPanel.Opacity = 0;

                _commandContainer.Background = RightBackground as SolidColorBrush;
                _commandContainer.Opacity = 1;
                _rightCommandPanel.Opacity = 1;

                _commandContainer.Clip.Rect = new Windows.Foundation.Rect(_commandContainer.ActualWidth + newTranslationX, 0, -newTranslationX, _commandContainer.ActualHeight);

                if (-newTranslationX < ActivationWidth)
                {
                    _rightCommandTransform.TranslateX = newTranslationX / 2;
<<<<<<< HEAD
                    _rightCommandPanel.Clip.Rect = new Windows.Foundation.Rect(_rightCommandPanel.ActualWidth + (newTranslationX / 2), 0, -newTranslationX / 2, _rightCommandPanel.ActualHeight);
                    newSwipeStatus = SwipeStatus.SwipingToLeftThreshold;
=======
                    SwipeStatus = SwipeStatus.SwipingToLeftThreshold;
>>>>>>> 7b2ad5c6
                }
                else
                {
                    _rightCommandTransform.TranslateX = -20;
<<<<<<< HEAD
                    var drawingWidth = -newTranslationX - 20;
                    _rightCommandPanel.Clip.Rect = new Windows.Foundation.Rect(_rightCommandPanel.ActualWidth - drawingWidth, 0, drawingWidth, _rightCommandPanel.ActualHeight);
                    newSwipeStatus = SwipeStatus.SwipingPassedLeftThreshold;
=======
                    SwipeStatus = SwipeStatus.SwipingPassedLeftThreshold;
>>>>>>> 7b2ad5c6
                }
            }

            _transform.TranslateX = newTranslationX;
            SwipeStatus = newSwipeStatus;
        }

        /// <summary>
        /// Gets or sets the amount of extra pixels for swipe threshold when <see cref="IsOffsetLimited"/> is enabled.
        /// </summary>
        public int ExtraSwipeThreshold
        {
            get { return (int)GetValue(ExtraSwipeThresholdProperty); }
            set { SetValue(ExtraSwipeThresholdProperty, value); }
        }

        /// <summary>
        /// Gets or sets a value indicating whether maximum swipe offset is limited or not.
        /// </summary>
        public bool IsOffsetLimited
        {
            get { return (bool)GetValue(IsOffsetLimitedProperty); }
            set { SetValue(IsOffsetLimitedProperty, value); }
        }

        /// <summary>
        /// Gets or sets a value indicating whether swiping left is enabled or not.
        /// </summary>
        public bool IsLeftSwipeEnabled
        {
            get { return (bool)GetValue(IsLeftSwipeEnabledProperty); }
            set { SetValue(IsLeftSwipeEnabledProperty, value); }
        }

        /// <summary>
        /// Gets or sets a value indicating whether swiping right is enabled or not.
        /// </summary>
        public bool IsRightSwipeEnabled
        {
            get { return (bool)GetValue(IsRightSwipeEnabledProperty); }
            set { SetValue(IsRightSwipeEnabledProperty, value); }
        }

        /// <summary>
        /// Gets or sets the amount of pixels the content needs to be swiped for an
        /// action to be requested
        /// </summary>
        public double ActivationWidth
        {
            get { return (double)GetValue(ActivationWidthProperty); }
            set { SetValue(ActivationWidthProperty, value); }
        }

        /// <summary>
        /// Gets or sets the left icon symbol
        /// </summary>
        public Symbol LeftIcon
        {
            get { return (Symbol)GetValue(LeftIconProperty); }
            set { SetValue(LeftIconProperty, value); }
        }

        /// <summary>
        /// Gets or sets the right icon symbol
        /// </summary>
        public Symbol RightIcon
        {
            get { return (Symbol)GetValue(RightIconProperty); }
            set { SetValue(RightIconProperty, value); }
        }

        /// <summary>
        /// Gets or sets the left label
        /// </summary>
        public string LeftLabel
        {
            get { return (string)GetValue(LeftLabelProperty); }
            set { SetValue(LeftLabelProperty, value); }
        }

        /// <summary>
        /// Gets or sets the right label
        /// </summary>
        public string RightLabel
        {
            get { return (string)GetValue(RightLabelProperty); }
            set { SetValue(RightLabelProperty, value); }
        }

        /// <summary>
        /// Gets or sets the left foreground color
        /// </summary>
        public Brush LeftForeground
        {
            get { return (Brush)GetValue(LeftForegroundProperty); }
            set { SetValue(LeftForegroundProperty, value); }
        }

        /// <summary>
        /// Gets or sets the right foreground color
        /// </summary>
        public Brush RightForeground
        {
            get { return (Brush)GetValue(RightForegroundProperty); }
            set { SetValue(RightForegroundProperty, value); }
        }

        /// <summary>
        /// Gets or sets the left background color
        /// </summary>
        public Brush LeftBackground
        {
            get { return (Brush)GetValue(LeftBackgroundProperty); }
            set { SetValue(LeftBackgroundProperty, value); }
        }

        /// <summary>
        /// Gets or sets the right background color
        /// </summary>
        public Brush RightBackground
        {
            get { return (Brush)GetValue(RightBackgroundProperty); }
            set { SetValue(RightBackgroundProperty, value); }
        }

        /// <summary>
        /// Gets or sets a value indicating whether it has the ability to slide the control with the mouse. False by default
        /// </summary>
        public bool MouseSlidingEnabled
        {
            get { return (bool)GetValue(MouseSlidingEnabledProperty); }
            set { SetValue(MouseSlidingEnabledProperty, value); }
        }

        /// <summary>
        /// Gets or sets the ICommand for left command request
        /// </summary>
        public ICommand LeftCommand
        {
            get
            {
                return (ICommand)GetValue(LeftCommandProperty);
            }

            set
            {
                SetValue(LeftCommandProperty, value);
            }
        }

        /// <summary>
        /// Gets or sets the ICommand for right command request
        /// </summary>
        public ICommand RightCommand
        {
            get
            {
                return (ICommand)GetValue(RightCommandProperty);
            }

            set
            {
                SetValue(RightCommandProperty, value);
            }
        }

        /// <summary>
        /// Gets or sets the CommandParameter for left command request
        /// </summary>
        public object LeftCommandParameter
        {
            get
            {
                return GetValue(LeftCommandParameterProperty);
            }

            set
            {
                SetValue(LeftCommandParameterProperty, value);
            }
        }

        /// <summary>
        /// Gets or sets the CommandParameter for right command request
        /// </summary>
        public object RightCommandParameter
        {
            get
            {
                return GetValue(RightCommandParameterProperty);
            }

            set
            {
                SetValue(RightCommandParameterProperty, value);
            }
        }

        /// <summary>
        /// Gets the SwipeStatus for current swipe status
        /// </summary>
        public SwipeStatus SwipeStatus
        {
            get
            {
                return (SwipeStatus)GetValue(SwipeStatusProperty);
            }

            private set
            {
                SetValue(SwipeStatusProperty, value);
            }
        }
    }

    /// <summary>
    /// Types of swipe status.
    /// </summary>
    public enum SwipeStatus
    {
        /// <summary>
        /// Swiping is not occuring.
        /// </summary>
        NotRunning,

        /// <summary>
        /// Swiping is going to start.
        /// </summary>
        Starting,

        /// <summary>
        /// Swiping to the left, but the command is disabled.
        /// </summary>
        DisabledSwipingToLeft,

        /// <summary>
        /// Swiping to the left below the threshold.
        /// </summary>
        SwipingToLeftThreshold,

        /// <summary>
        /// Swiping to the left above the threshold.
        /// </summary>
        SwipingPassedLeftThreshold,

        /// <summary>
        /// Swiping to the right, but the command is disabled.
        /// </summary>
        DisabledSwipingToRight,

        /// <summary>
        /// Swiping to the right below the threshold.
        /// </summary>
        SwipingToRightThreshold,

        /// <summary>
        /// Swiping to the right above the threshold.
        /// </summary>
        SwipingPassedRightThreshold
    }
}<|MERGE_RESOLUTION|>--- conflicted
+++ resolved
@@ -406,22 +406,14 @@
                 if (newTranslationX < ActivationWidth)
                 {
                     _leftCommandTransform.TranslateX = newTranslationX / 2;
-<<<<<<< HEAD
                     _leftCommandPanel.Clip.Rect = new Windows.Foundation.Rect(0, 0, newTranslationX / 2, 40);
                     newSwipeStatus = SwipeStatus.SwipingToRightThreshold;
-=======
-                    SwipeStatus = SwipeStatus.SwipingToRightThreshold;
->>>>>>> 7b2ad5c6
                 }
                 else
                 {
                     _leftCommandTransform.TranslateX = 20;
-<<<<<<< HEAD
                     _leftCommandPanel.Clip.Rect = new Windows.Foundation.Rect(0, 0, newTranslationX - 20, 40);
                     newSwipeStatus = SwipeStatus.SwipingPassedRightThreshold;
-=======
-                    SwipeStatus = SwipeStatus.SwipingPassedRightThreshold;
->>>>>>> 7b2ad5c6
                 }
             }
             else
@@ -438,23 +430,15 @@
                 if (-newTranslationX < ActivationWidth)
                 {
                     _rightCommandTransform.TranslateX = newTranslationX / 2;
-<<<<<<< HEAD
                     _rightCommandPanel.Clip.Rect = new Windows.Foundation.Rect(_rightCommandPanel.ActualWidth + (newTranslationX / 2), 0, -newTranslationX / 2, _rightCommandPanel.ActualHeight);
                     newSwipeStatus = SwipeStatus.SwipingToLeftThreshold;
-=======
-                    SwipeStatus = SwipeStatus.SwipingToLeftThreshold;
->>>>>>> 7b2ad5c6
                 }
                 else
                 {
                     _rightCommandTransform.TranslateX = -20;
-<<<<<<< HEAD
                     var drawingWidth = -newTranslationX - 20;
                     _rightCommandPanel.Clip.Rect = new Windows.Foundation.Rect(_rightCommandPanel.ActualWidth - drawingWidth, 0, drawingWidth, _rightCommandPanel.ActualHeight);
                     newSwipeStatus = SwipeStatus.SwipingPassedLeftThreshold;
-=======
-                    SwipeStatus = SwipeStatus.SwipingPassedLeftThreshold;
->>>>>>> 7b2ad5c6
                 }
             }
 
