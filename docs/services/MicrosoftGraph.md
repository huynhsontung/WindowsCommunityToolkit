--- conflicted
+++ resolved
@@ -75,11 +75,8 @@
 
 Scroll to the Microsoft Graph Permissions section (by default the User.Read permission is added). Add the following permissions: Sign in and read user profile, Read user mail, Send mail as a user, Read user calendars.
 
-<<<<<<< HEAD
 Finally, save your changes.
 
-=======
->>>>>>> a470503e
 ## Syntax
 
 ### Sign in with an Office 365 account
