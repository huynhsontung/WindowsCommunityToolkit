--- conflicted
+++ resolved
@@ -2,11 +2,7 @@
 title: Streams Helper
 author: nmetulev
 description: There are several operations that apps need commonly to do against their APPX, or from the Internet that are not easy.  This helper class wraps up some of the most common operations we need in multiple apps.
-<<<<<<< HEAD
-keywords: windows 10, uwp, uwp community toolkit, uwp toolkit, Streams
-=======
 keywords: windows 10, uwp, windows community toolkit, uwp community toolkit, uwp toolkit, Streams
->>>>>>> 20a8f7fe
 dev_langs:
   - csharp
   - vb
