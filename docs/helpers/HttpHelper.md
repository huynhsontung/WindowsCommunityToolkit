--- conflicted
+++ resolved
@@ -13,32 +13,19 @@
 > [!WARNING]
 (This API is obsolete and will be removed in the future. Please use [System.Net.Http.HttpClient](https://msdn.microsoft.com/library/system.net.http.httpclient(v=vs.110).aspx) or [Windows.Web.Http.HttpClient](https://docs.microsoft.com/uwp/api/Windows.Web.Http.HttpClient) directly)
 
-The [HttpHelper](https://docs.microsoft.com/dotnet/api/microsoft.toolkit.uwp.httphelper)  
-represents an HTTP request message including headers.
+The [HttpHelper](https://docs.microsoft.com/dotnet/api/microsoft.toolkit.uwp.httphelper) represents an HTTP request message including headers.
 
 ## Syntax
 
 ```csharp
-<<<<<<< HEAD
-using (var request = new HttpHelperRequest(new Uri(twitterUrl), HttpMethod.Post))
-{
-    using (var response = await HttpHelper.Instance.SendRequestAsync(request))
-    {
-        return await response.GetTextResultAsync();
-    }
-}
+var request = new HttpHelperRequest(new Uri("URI"), HttpMethod.Post);
+
+var response = await HttpHelper.Instance.SendRequestAsync(request);
 ```
 ```vb
-Using request = New HttpHelperRequest(New Uri(twitterUrl), HttpMethod.Post)
-    Using response = Await HttpHelper.Instance.SendRequestAsync(request)
-        Return Await response.GetTextResultAsync()
-    End Using
-End Using
-=======
-var request = new HttpHelperRequest(new Uri("URI"), HttpMethod.Post)
+Private request = New HttpHelperRequest(New Uri("URI"), HttpMethod.Post)
 
-var response = await HttpHelper.Instance.SendRequestAsync(request)
->>>>>>> 44e9edad
+Private response = Await HttpHelper.Instance.SendRequestAsync(request)
 ```
 
 ## Properties
