---
title: HttpHelperRequest
author: nmetulev
<<<<<<< HEAD
description: HttpHelperRequest is a UWP Community Toolkit helper class used with the HttpHelper class to create http requests.
keywords: windows 10, uwp, uwp community toolkit, uwp toolkit, HttpHelperRequest
=======
description: HttpHelperRequest is a Windows Community Toolkit helper class used with the HttpHelper class to create http requests.
keywords: windows 10, uwp, windows community toolkit, uwp community toolkit, uwp toolkit, HttpHelperRequest
>>>>>>> 20a8f7fe
dev_langs:
  - csharp
  - vb
---

# HttpHelperRequest

> [!WARNING]
(This API is obsolete and will be removed in the future. Please use [System.Net.Http.HttpRequestMessage](https://msdn.microsoft.com/library/system.net.http.httprequestmessage(v=vs.110).aspx) 
or [Windows.Web.Http.HttpRequestMessage](https://docs.microsoft.com/uwp/api/windows.web.http.httprequestmessage) directly)

The [HttpHelperRequest](https://docs.microsoft.com/dotnet/api/microsoft.toolkit.uwp.httphelperrequest) represents an HTTP request message including headers. 

```csharp
var request = new HttpHelperRequest(uri, HttpMethod.Get);
```
```vb
Dim request = New HttpHelperRequest(uri, HttpMethod.[Get])
```

## Constructors

The **HttpHelperRequest** class has these constructors.

| Constructor | Description |
| ----------  | ----------- |
| HttpHelperRequest([Uri](https://msdn.microsoft.com/library/system.uri.aspx))  | Initializes a new instance of the HttpHelperRequest class with an HTTP Get method and a request Uri.|
| HttpHelperRequest([HttpMethod](https://msdn.microsoft.com/en-us/library/windows/apps/windows.web.http.httpmethod.aspx), [Uri](https://msdn.microsoft.com/library/system.uri.aspx))  | Initializes a new instance of the HttpRequestMessage class with an HTTP method and a request Uri.|

## Methods

The **HttpHelperRequest** class has these methods. It also inherits from **Object** class.

| Method | Description |
| ------ | ----------- |
| ToHttpRequestMessage() | Returns an instance of [**HttpRequestMessage**](https://msdn.microsoft.com/en-us/library/windows/apps/windows.web.http.httprequestmessage.aspx) representing current HttpHelperRequest object. |
| Dispose() | Performs tasks associated with freeing, releasing, or resetting unmanaged resources. |
| ToString() | Returns a string that represents the current HttpHelperRequest object. |

## Properties

The **HttpHelperRequest** class has these properties.

| Property | Type | Description |
| -------- | ----------- | ----------- |
| Content | IHttpContent | Gets or sets the HTTP content to send to the server on the HTTP request |
| Headers | HttpRequestHeaderCollection | Gets the collection of the HTTP request headers associated with the request |
| Method | HttpMethod | Gets the HTTP method to be performed on the request URI |
| RequestUri | Uri | Gets the Uri used for the HTTP request |

## Remarks

The **HttpHelperRequest** class contains headers, the HTTP verb, and potentially data. 
An app starts by using one of the **HttpHelperRequest** constructors to create an **HttpRequestHelper** instance. The app then sets various properties on the **HttpRequestHelper** as needed. Then the **HttpRequestHelper** is passed as a parameter to the HttpHelper.SendRequestAsync method.

## Example

```csharp
var request = new HttpHelperRequest(uri, HttpMethod.Get);
request.Headers.Authorization = new Windows.Web.Http.Headers.HttpCredentialsHeaderValue("OAuth", authorizationHeaderParams);
```
```vb
Dim request = New HttpHelperRequest(uri, HttpMethod.[Get])
request.Headers.Authorization = New Windows.Web.Http.Headers.HttpCredentialsHeaderValue("OAuth", authorizationHeaderParams)
```

## Requirements

| Device family | Universal, 10.0.14393.0 or higher |
| --- | --- |
| Namespace | Microsoft.Toolkit.Uwp |
| NuGet package | [Microsoft.Toolkit.Uwp](https://www.nuget.org/packages/Microsoft.Toolkit.Uwp/) |

## API

* [HttpHelperRequest source code](https://github.com/Microsoft/UWPCommunityToolkit/blob/master/Microsoft.Toolkit.Uwp/Helpers/HttpHelper/HttpHelperRequest.cs)<|MERGE_RESOLUTION|>--- conflicted
+++ resolved
@@ -1,13 +1,8 @@
 ---
 title: HttpHelperRequest
 author: nmetulev
-<<<<<<< HEAD
-description: HttpHelperRequest is a UWP Community Toolkit helper class used with the HttpHelper class to create http requests.
-keywords: windows 10, uwp, uwp community toolkit, uwp toolkit, HttpHelperRequest
-=======
 description: HttpHelperRequest is a Windows Community Toolkit helper class used with the HttpHelper class to create http requests.
 keywords: windows 10, uwp, windows community toolkit, uwp community toolkit, uwp toolkit, HttpHelperRequest
->>>>>>> 20a8f7fe
 dev_langs:
   - csharp
   - vb
