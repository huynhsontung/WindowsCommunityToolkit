---
title: BladeView XAML Control
author: nmetulev
description: The BladeView provides a container to host blades as extra detail pages in, for example, a master-detail scenario.
keywords: windows 10, uwp, uwp community toolkit, uwp toolkit, BladeView, XAML Control, xaml
dev_langs:
  - csharp
  - vb
---

# BladeView XAML Control 

The [BladeView Control](https://docs.microsoft.com/dotnet/api/microsoft.toolkit.uwp.ui.controls.bladeview) provides a container to host [BladeItem](https://docs.microsoft.com/dotnet/api/microsoft.toolkit.uwp.ui.controls.bladeitem) as extra detail pages in, for example, a master-detail scenario. The control is based on how the Azure Portal works.

## Syntax

```xaml
<Page ...
     xmlns:controls="using:Microsoft.Toolkit.Uwp.UI.Controls"/>

<controls:BladeView>
    <controls:BladeItem IsOpen="True" TitleBarVisibility="Collapsed">
        <!-- BladeItem content -->
    </controls:BladeItem>

    <controls:BladeItem x:Name="DefaultBlade" Header="A blade" IsOpen="False">
        <!-- BladeItem content -->
    </controls:BladeItem>
</controls:BladeView>
```

<<<<<<< HEAD
## Blade modes

You can customize your BladeView control by setting the `BladeMode` property.
If you want blade items to stay unchanged (based on their respective width and height), you will choose the default mode (BladeMode.Normal).
Otherwise, you can extend each blade items to fill the entire container (example: Grid, StackPanel, etc..). To do that, you'll have to choose the Fullscreen mode (BladeMode.Fullscreen).

```csharp
public enum BladeMode
{
    /// <summary>
    /// Default mode : each blade will take the specified Width and Height
    /// </summary>
    Normal,

    /// <summary>
    /// Fullscreen mode : each blade will take the entire Width and Height of the UI control container (cf <see cref="BladeView"/>)
    /// </summary>
    Fullscreen
}
```
```vb
Public Enum BladeMode
    ''' <summary>
    ''' Default mode : each blade will take the specified Width and Height
    ''' </summary>
    Normal

    ''' <summary>
    ''' Fullscreen mode : each blade will take the entire Width and Height of the UI control container (cf <see cref="BladeView"/>)
    ''' </summary>
    Fullscreen
End Enum
```
=======
## Sample Output
>>>>>>> 44e9edad

![BladeView animation](../resources/images/Controls/BladeView.gif)

## Properties

### BladeView Properties

| Property | Type | Description |
| -- | -- | -- |
| ActiveBlades | IList<[BladeItem](https://docs.microsoft.com/dotnet/api/microsoft.toolkit.uwp.ui.controls.bladeitem)> | Description |
| AutoCollapseCountThreshold | int | Gets or sets a value indicating what the overflow amount should be to start auto collapsing blade items |
| BladeMode | [BladeMode](https://docs.microsoft.com/dotnet/api/microsoft.toolkit.uwp.ui.controls.blademode) | Gets or sets a value indicating whether blade mode (ex: whether blades are full screen or not) |

### BladeItem Properties

| Property | Type | Description |
| -- | -- | -- |
| CloseButtonBackground | Brush | Gets or sets the background color of the default close button in the title bar |
| CloseButtonForeground | Brush | Gets or sets the foreground color of the close button |
| IsOpen | bool | Gets or sets a value indicating whether this blade is opened |
| Title | string | Gets or sets the title to appear in the title bar |
| TitleBarBackground | Brush | Gets or sets the background color of the title bar |
| TitleBarForeground | Brush | Gets or sets the titlebar foreground color |
| TitleBarVisibility | Visibility | Gets or sets the visibility of the title bar for this blade |

## Events

### BladeView Events

| Events | Description |
| -- | -- |
| BladeClosed | Fires whenever a BladeItem is closed |
| BladeOpened | Fires whenever a BladeItem is opened |

### BladeItem Events

| Events | Description |
| -- | -- |
| VisibilityChanged | Fires when the blade is opened or closed |

## Examples

- If you want to use the BladeView for handling a flow of actions, you can use the `AutoCollapseCountThreshold` property to tell it to start auto collapsing BladeItems after a certain threshold count has been reached. This will also help keep a clean, uncluttered screen real estate.

    For example: if you set `AutoCollapseCountThreshold` to 3, the BladeView will start counting all BladeItems that are open in the BladeView and have their `TitleBarVisibility` property set to Visible. When the n+1 BladeItem, in our case the 4th one, is being added, the BladeView will auto collapse all n BladeItems except for the last one. All additional BladeItems that are added afterwards will trigger the same effect; collapse all BladeItems except for the last open one.

    *Sample Code*
    
    ```xaml
    <controls:BladeView AutoCollapseCountThreshold="3">
        <controls:BladeItem>
            <!-- BladeItem content -->
        </controls:BladeItem>
        <controls:BladeItem>
            <!-- BladeItem content -->
        </controls:BladeItem>
        .....
        .....
    </controls:BladeView>
    ```

## Sample Code

[BladeView Sample Page Source](https://github.com/Microsoft/UWPCommunityToolkit/tree/master/Microsoft.Toolkit.Uwp.SampleApp/SamplePages/BladeView). You can see this in action in [UWP Community Toolkit Sample App](https://www.microsoft.com/store/apps/9NBLGGH4TLCQ).

## Default Template 

[BladeView XAML File](https://github.com/Microsoft/UWPCommunityToolkit/blob/master/Microsoft.Toolkit.Uwp.UI.Controls/BladeView/BladeView.xaml) is the XAML template used in the toolkit for the default styling.

## Requirements

| Device family | Universal, 10.0.14393.0 or higher |
| -- | -- |
| Namespace | Microsoft.Toolkit.Uwp.UI.Controls |
| NuGet package | [Microsoft.Toolkit.Uwp.UI.Controls](https://www.nuget.org/packages/Microsoft.Toolkit.Uwp.UI.Controls/) |

## API

* [BladeView source code](https://github.com/Microsoft/UWPCommunityToolkit/tree/master/Microsoft.Toolkit.Uwp.UI.Controls/BladeView)
<|MERGE_RESOLUTION|>--- conflicted
+++ resolved
@@ -29,43 +29,7 @@
 </controls:BladeView>
 ```
 
-<<<<<<< HEAD
-## Blade modes
-
-You can customize your BladeView control by setting the `BladeMode` property.
-If you want blade items to stay unchanged (based on their respective width and height), you will choose the default mode (BladeMode.Normal).
-Otherwise, you can extend each blade items to fill the entire container (example: Grid, StackPanel, etc..). To do that, you'll have to choose the Fullscreen mode (BladeMode.Fullscreen).
-
-```csharp
-public enum BladeMode
-{
-    /// <summary>
-    /// Default mode : each blade will take the specified Width and Height
-    /// </summary>
-    Normal,
-
-    /// <summary>
-    /// Fullscreen mode : each blade will take the entire Width and Height of the UI control container (cf <see cref="BladeView"/>)
-    /// </summary>
-    Fullscreen
-}
-```
-```vb
-Public Enum BladeMode
-    ''' <summary>
-    ''' Default mode : each blade will take the specified Width and Height
-    ''' </summary>
-    Normal
-
-    ''' <summary>
-    ''' Fullscreen mode : each blade will take the entire Width and Height of the UI control container (cf <see cref="BladeView"/>)
-    ''' </summary>
-    Fullscreen
-End Enum
-```
-=======
 ## Sample Output
->>>>>>> 44e9edad
 
 ![BladeView animation](../resources/images/Controls/BladeView.gif)
 
